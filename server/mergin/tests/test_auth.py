--- conflicted
+++ resolved
@@ -12,13 +12,8 @@
 
 from ..auth.models import User, UserProfile, LoginHistory
 from ..auth.tasks import anonymize_removed_users
-<<<<<<< HEAD
-from .. import db
+from ..app import db
 from ..sync.models import Project, ProjectRole
-=======
-from ..app import db
-from ..sync.models import Project
->>>>>>> 87f9c29e
 from . import (
     test_workspace_id,
     json_headers,
