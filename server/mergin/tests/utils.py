--- conflicted
+++ resolved
@@ -4,10 +4,7 @@
 
 import json
 import shutil
-<<<<<<< HEAD
 import pysqlite3
-=======
->>>>>>> fae0e300
 import uuid
 import math
 from dataclasses import asdict
