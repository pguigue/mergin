--- conflicted
+++ resolved
@@ -5,16 +5,11 @@
 import json
 import os
 import uuid
-from dataclasses import asdict
 from datetime import datetime, timedelta
 from enum import Enum
-<<<<<<< HEAD
 from typing import Optional, List, Dict, Set, Tuple
-=======
-from typing import Optional, List, Dict, Set
 from dataclasses import dataclass, asdict
 
->>>>>>> 655d1132
 from blinker import signal
 from flask_login import current_user
 from pygeodiff import GeoDiff
