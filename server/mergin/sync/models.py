# Copyright (C) Lutra Consulting Limited
#
# SPDX-License-Identifier: AGPL-3.0-only OR LicenseRef-MerginMaps-Commercial

import json
import os
import uuid
from datetime import datetime, timedelta
from enum import Enum
from typing import Optional, List, Dict, Set

from blinker import signal
from flask_login import current_user
from pygeodiff import GeoDiff
from sqlalchemy import text, null
from sqlalchemy.dialects.postgresql import ARRAY, BIGINT, UUID, JSONB, ENUM
from sqlalchemy.orm.attributes import flag_modified
from sqlalchemy.types import String
from sqlalchemy.ext.hybrid import hybrid_property
from collections import OrderedDict
from pygeodiff.geodifflib import GeoDiffLibError
from flask import current_app

from .. import db
from .storages import DiskStorage
from .utils import int_version, is_versioned_file

Storages = {"local": DiskStorage}
project_deleted = signal("project_deleted")


class Project(db.Model):
    id = db.Column(UUID(as_uuid=True), primary_key=True, default=uuid.uuid4)
    name = db.Column(db.String, index=True)
    storage_params = db.Column(db.JSON)
    created = db.Column(db.DateTime, default=datetime.utcnow, index=True)
    creator_id = db.Column(
        db.Integer, db.ForeignKey("user.id"), nullable=True, index=True
    )
    updated = db.Column(db.DateTime, onupdate=datetime.utcnow)
    # metadata for project files (see also FileInfoSchema)
    files = db.deferred(db.Column(JSONB, default=[]))
    tags = db.Column(ARRAY(String), server_default="{}")
    disk_usage = db.Column(BIGINT, nullable=False, default=0)
    latest_version = db.Column(db.String, index=True)
    workspace_id = db.Column(db.Integer, index=True, nullable=False)
    removed_at = db.Column(db.DateTime, index=True)
    removed_by = db.Column(
        db.Integer, db.ForeignKey("user.id"), nullable=True, index=True
    )

    creator = db.relationship(
        "User", uselist=False, backref=db.backref("projects"), foreign_keys=[creator_id]
    )

    __table_args__ = (db.UniqueConstraint("name", "workspace_id"),)

    def __init__(
        self, name, storage_params, creator, workspace, **kwargs
    ):  # pylint: disable=W0613
        self.name = name
        self.storage_params = storage_params
        self.workspace_id = workspace.id
        self.creator = creator
        self.latest_version = "v0"

    @property
    def storage(self):
        if not self.storage_params:
            return
        if not hasattr(self, "_storage"):  # best approach, seriously
            StorageBackend = Storages[self.storage_params["type"]]
            self._storage = StorageBackend(self)  # pylint: disable=W0201
        return self._storage

    @hybrid_property
    def workspace(self):
        """Discover project workspace"""
        project_workspace = current_app.ws_handler.get(self.workspace_id)
        return project_workspace

    def file_history(self, file, since, to, diffable=False):
        """
        Look up in project versions for history of versioned file.
        Returns ordered (from latest) dict with versions where some change happened and corresponding metadata.

        :Example:

        >>> self.file_history('mergin/base.gpkg', 'v1', 'v2')
        {'v2': {'checksum': '08b0e8caddafe74bf5c11a45f65cedf974210fed', 'location': 'v2/base.gpkg', 'path': 'base.gpkg',
        'size': 2793, 'change': 'updated'}, 'v1': {checksum': '89469a6482267de394c7c7270cb7ffafe694ea76',
        'location': 'v1/base.gpkg', 'mtime': '2019-07-18T07:52:38.770113Z', 'path': 'base.gpkg', 'size': 98304,
        'change': 'added'}}

        :param file: file path
        :type file: str
        :param since: start version for history (e.g. v1)
        :type since: str
        :param to: end version for history (e.g. v2)
        :type to: str
        :param diffable: whether to find only diffable history, defaults to False
        :type diffable: bool
        :returns: changes metadata for versions where some file change happened
        :rtype: dict
        """
        if not (is_versioned_file(file) and since is not None and to is not None):
            return {}

        history = OrderedDict()
        # query only those versions where file appeared in changes
        # we need to filter by timestamp instead of version name to be more effective
        sql = text(
            f"""
            WITH since_ts AS (
            SELECT COALESCE(
               (SELECT created FROM project_version
                WHERE project_id = :project_id
                AND name = :since),
                (SELECT NOW())
                ) AS value
            ),
            to_ts AS (
            SELECT COALESCE(
               (SELECT created FROM project_version
                WHERE project_id = :project_id
                AND name = :to),
                (SELECT NOW())
                ) AS value
            )
            SELECT expanded.name, expanded.change, expanded.files as value FROM
            (SELECT
                pv.name, pv.created, changes.key AS change, jsonb_array_elements(changes.value) AS files
             FROM project_version pv, jsonb_each(pv.changes) AS changes
             WHERE pv.changes @@ :json_changes_query
             AND pv.project_id = :project_id
             AND pv.created >= (SELECT value FROM since_ts)
             AND pv.created <= (SELECT value FROM to_ts)
            ) AS expanded
             WHERE expanded.files @> :json_file_query
             ORDER BY expanded.created DESC
        """
        )

        # in query we need exact format including correct quotes for search in jsonb
        # but because of sqlalchemy params formatting issues we construct json clauses manually
        json_changes_query = '$.*.path == "' + file + '"'
        json_file_query = '{"path": "' + file + '"}'
        params = {
            "project_id": self.id,
            "json_file_query": json_file_query,
            "json_changes_query": json_changes_query,
            "since": since,
            "to": to,
        }
        result = db.session.execute(sql, params).fetchall()
        for r in result:
            # example of custom query result
            # ('v1', 'added', {'checksum': '89469a6482267de394c7c7270cb7ffafe694ea76', 'location': 'v1/data/tests.gpkg',
            # 'mtime': '2019-07-18T07:52:38.770113Z', 'path': 'base.gpkg', 'size': 98304})

            # make sure we have "location" in response (e.g. 'added' changes do not have it stored)
            # which consists of version and file path
            if "location" not in r.value:
                r.value["location"] = os.path.join(r.name, r.value["path"])

            history[r.name] = {**r.value, "change": r.change}
            # end of file history
            if r.change in ["added", "removed"]:
                break

            # if we are interested only in 'diffable' history (not broken with forced update)
            if diffable and r.change == "updated" and "diff" not in r.value:
                break

        return history

    def sync_failed(self, client, error_type, error_details, user_id):
        """Commit failed attempt to sync failure history table"""
        new_failure = SyncFailuresHistory(
            self, client, error_type, error_details, user_id
        )
        db.session.add(new_failure)
        db.session.commit()

    def file_diffs_chain(self, file, version):
        """Find chain of diffs from the closest basefile that leads to a given file at certain project version.

        Returns basefile and list of diffs for gpkg that needs to be applied to reconstruct file.
        List of diffs can be empty if basefile was eventually asked. Basefile can be empty if file cannot be
        reconstructed (removed/renamed).

        :Example:

        >>> self.file_diffs_chain('mergin/base.gpkg', 'v3')
        {'checksum': '89469a6482267de394c7c7270cb7ffafe694ea76', 'location': 'v3/base.gpkg', 'path': 'base.gpkg', 'size': 98304, 'change': 'added', 'version': 'v3'},
        [{'checksum': '3749188af2721c60a0a6ac77935cd445934462d3', 'location': 'v4/base.gpkg-diff-aa78054c-6e43-4cbf-a7a9-cbbd3d84a0d5', 'path': 'base.gpkg-diff-aa78054c-6e43-4cbf-a7a9-cbbd3d84a0d5', 'size': 80}]

        :param file: file path
        :type file: str
        :param version: start version for history (e.g. v1)
        :type version: str
        :returns: basefile metadata, list of diffs metadata
        :rtype: dict, List[dict]
        """
        diffs = []
        base_meta = {}
        v_x = version  # the version of interest
        v_last = self.latest_version

        # we ask for the latest version which is always a basefile if the file has not been removed
        if v_x == v_last:
            f_meta = next((f for f in self.files if file == f["path"]), None)
            if f_meta:
                base_meta = f_meta
                base_meta["version"] = f_meta["location"].split(os.path.sep)[
                    0
                ]  # take actual version where file exists
            return base_meta, diffs

        # check if it would not be faster to look up from the latest version
        backward = (int_version(v_last) - int_version(v_x)) < int_version(v_x)

        if backward:
            # get ordered dict of file history starting with the latest version (v_last, ..., v_x+n, (..., v_x))
            history = self.file_history(file, v_x, v_last, diffable=True)
            if history:
                history_end = next(reversed(history))
                meta = history[history_end]
                # we have either full history of changes or v_x = v_x+n => no basefile in way, it is 'diffable' from the end
                if "diff" in meta:
                    # omit diff for target version as it would lead to previous version if reconstructed backward
                    diffs = [
                        value["diff"]
                        for key, value in reversed(history.items())
                        if key != v_x
                    ]
                    base_meta = history[next(iter(history))]
                    base_meta["version"] = next(iter(history))
                    return base_meta, diffs
                # there was either breaking change or v_x is a basefile itself
                else:
                    # we asked for basefile
                    if v_x == history_end and meta["change"] in ["added", "updated"]:
                        base_meta = meta
                        base_meta["version"] = v_x
                        diffs = []
                        return base_meta, diffs
                    # file was removed (or renamed for backward compatibility)
                    elif v_x == history_end:
                        return base_meta, diffs
                    # there was a breaking change in v_x+n, and we need to search from start
                    else:
                        pass

        # we haven't found something so far, search from v1
        if not (base_meta and diffs):
            # get ordered dict of file history starting with version of interest (v_x, ..., v_x-n, (..., v_1))
            history = self.file_history(file, "v1", v_x, diffable=True)
            if history:
                history_end = next(reversed(history))
                meta = history[history_end]
                # we found basefile
                if meta["change"] in ["added", "updated"]:
                    base_meta = meta
                    base_meta["version"] = history_end
                    if v_x == history_end:
                        diffs = []  # we asked for basefile
                    else:
                        diffs = [
                            value["diff"]
                            for value in list(reversed(history.values()))[
                                1:
                            ]  # basefile has no diff
                        ]
                # file was removed (or renamed for backward compatibility)
                else:
                    pass

        return base_meta, diffs

    def get_latest_version(self):
        """Return ProjectVersion object for the latest project version"""
        return ProjectVersion.query.filter_by(
            project_id=self.id, name=self.latest_version
        ).first()

    def next_version(self):
        """Next project version in vx format"""
        ver = int(self.latest_version.replace("v", "")) + 1
        return "v" + str(ver)

    @property
    def expiration(self) -> timedelta:
        """Expiration of the project marked for removal
        i.e. if a user deletes a project - in what time it will be removed from database
        It will be possible to create a new project using the same name and will not be possible to restore the old one after this time.
        This time should be used to remove all local copies of the file."""
        initial = timedelta(days=current_app.config["DELETED_PROJECT_EXPIRATION"])
        return initial - (datetime.utcnow() - self.removed_at)

    def delete(self, removed_by: int = None):
        """Mark project as permanently deleted (but keep in db)
        - rename (to free up the same name)
        - remove associated files and project versions
        - reset project_access
        - decline pending project access requests
        """
        # do nothing if the project has been already deleted
        if not self.storage_params:
            return
        self.name = f"{self.name}_{str(self.id)}"
        # make sure remove_at is not null as it is used as filter for APIs
        if not self.removed_at:
            self.removed_at = datetime.utcnow()
        if not self.removed_by:
            self.removed_by = removed_by
        # Null in storage params serves as permanent deletion flag
        self.storage.delete()
        self.storage_params = null()
        self.files = null()
        pv_table = ProjectVersion.__table__
        db.session.execute(pv_table.delete().where(pv_table.c.project_id == self.id))
        upload_table = Upload.__table__
        db.session.execute(
            upload_table.delete().where(upload_table.c.project_id == self.id)
        )
<<<<<<< HEAD
        self.access.owners = self.access.writers = self.access.editors = (
            self.access.readers
        ) = []
=======
        self.access.owners = self.access.writers = self.access.readers = []
        access_requests = (
            AccessRequest.query.filter_by(project_id=self.id)
            .filter(AccessRequest.status.is_(None))
            .all()
        )
        for req in access_requests:
            req.resolve(status=RequestStatus.DECLINED, resolved_by=self.removed_by)
>>>>>>> 606dfe81
        db.session.commit()
        project_deleted.send(self)


class ProjectRole(Enum):
    OWNER = "owner"
    WRITER = "writer"
    EDITOR = "editor"
    READER = "reader"

    def __gt__(self, other):
        """
        Compare project roles

        https://docs.python.org/3/library/enum.html#enum.EnumType.__members__
        """
        members = list(ProjectRole.__members__)
        if members.index(self.name) < members.index(other.name):
            return True
        else:
            return False


class ProjectAccess(db.Model):
    project_id = db.Column(
        UUID(as_uuid=True),
        db.ForeignKey("project.id", ondelete="CASCADE"),
        primary_key=True,
        index=True,
    )
    public = db.Column(db.Boolean, default=False, index=True)
    owners = db.Column(ARRAY(db.Integer), server_default="{}")
    readers = db.Column(ARRAY(db.Integer), server_default="{}")
    writers = db.Column(ARRAY(db.Integer), server_default="{}")
    editors = db.Column(ARRAY(db.Integer), server_default="{}")

    project = db.relationship(
        "Project",
        uselist=False,
        backref=db.backref(
            "access",
            single_parent=True,
            uselist=False,
            cascade="all,delete",
            lazy="joined",
        ),
    )

    __table_args__ = (
        db.Index("ix_project_access_owners", owners, postgresql_using="gin"),
        db.Index("ix_project_access_readers", readers, postgresql_using="gin"),
        db.Index("ix_project_access_writers", writers, postgresql_using="gin"),
        db.Index("ix_project_access_editors", editors, postgresql_using="gin"),
    )

    def __init__(self, project, public=False):
        self.project = project
        self.owners = [project.creator.id]
        self.writers = [project.creator.id]
        self.readers = [project.creator.id]
        self.editors = [project.creator.id]
        self.project_id = project.id
        self.public = public

    def get_role(self, user_id: int) -> Optional[ProjectRole]:
        """Get user role based on mapping to DB ACL"""
        if user_id in self.owners:
            return ProjectRole.OWNER
        elif user_id in self.writers:
            return ProjectRole.WRITER
        elif user_id in self.editors:
            return ProjectRole.EDITOR
        elif user_id in self.readers:
            return ProjectRole.READER
        else:
            return None

    @staticmethod
    def _permission_attrs(role: ProjectRole) -> List[str]:
        """Return db attributes list related to permission"""
        # because roles do not inherit, they must be un/set explicitly in db ACLs
        perm_list = {
            ProjectRole.READER: ["readers"],
            ProjectRole.EDITOR: ["editors", "readers"],
            ProjectRole.WRITER: ["writers", "editors", "readers"],
            ProjectRole.OWNER: ["owners", "writers", "editors", "readers"],
        }
        return perm_list[role]

    def set_role(self, user_id: int, role: ProjectRole) -> None:
        """Set user role"""
        self.unset_role(user_id)
        for attr in self._permission_attrs(role):
            ids = getattr(self, attr)
            if user_id not in ids:
                ids.append(user_id)
                setattr(self, attr, ids)
                flag_modified(self, attr)

    def unset_role(self, user_id: int) -> None:
        """Remove user's role"""
        role = self.get_role(user_id)
        if not role:
            return

        for attr in self._permission_attrs(role):
            ids = getattr(self, attr)
            if user_id in ids:
                ids.remove(user_id)
                setattr(self, attr, ids)
                flag_modified(self, attr)

    def bulk_update(self, new_access: Dict) -> Set[int]:
        """From new access lists do bulk update and return ids with any change applied"""
        diff = set()
        for key in ("owners", "writers", "editors", "readers"):
            new_value = new_access.get(key, None)
            if not new_value:
                continue
            old_value = set(getattr(self, key))
            diff = diff.union(set(new_value).symmetric_difference(old_value))
            setattr(self, key, list(new_value))

        # make sure lists are consistent (they inherit from each other)
        self.writers = list(set(self.writers).union(set(self.owners)))
        self.editors = list(set(self.editors).union(set(self.writers)))
        self.readers = list(set(self.readers).union(set(self.editors)))
        return diff


class ProjectVersion(db.Model):
    id = db.Column(db.Integer, primary_key=True, autoincrement=True)
    name = db.Column(db.String, index=True)
    project_id = db.Column(
        UUID(as_uuid=True), db.ForeignKey("project.id", ondelete="CASCADE"), index=True
    )
    created = db.Column(db.DateTime, default=datetime.utcnow, index=True)
    author = db.Column(db.String, index=True)
    # metadata with files changes
    # {"added": [{"checksum": "c9a4fd2afd513a97aba19d450396a4c9df8b2ba4", "path": "tests.qgs", "size": 31980}],
    # "removed": [], "renamed": [], "updated": []}
    changes = db.Column(JSONB)
    # metadata (see also FileInfoSchema) for files in actual version
    files = db.Column(JSONB)
    user_agent = db.Column(db.String, index=True)
    ip_address = db.Column(db.String, index=True)
    ip_geolocation_country = db.Column(
        db.String, index=True
    )  # geolocation country derived from IP (with celery job)
    project_size = db.Column(
        BIGINT, nullable=False, default=0, index=True
    )  # size of project at current version (incl. files from older versions)
    project = db.relationship(
        "Project",
        uselist=False,
    )
    __table_args__ = (db.UniqueConstraint("project_id", "name"),)

    def __init__(self, project, name, author, changes, files, ip, user_agent=None):
        self.project_id = project.id
        self.name = name
        self.author = author
        self.changes = changes
        self.files = files
        self.user_agent = user_agent
        self.ip_address = ip
        self.project_size = sum(f["size"] for f in self.files) if self.files else 0
        # clean up changes metadata from chunks upload info
        for change in self.changes["updated"] + self.changes["added"]:
            change.pop("chunks", None)
            if "diff" in change:
                change["diff"].pop("chunks", None)

    @property
    def int_name(self) -> int:
        """Parsed version name as integer (v5 -> 5)"""
        return int(self.name.replace("v", ""))

    def diff_summary(self):
        """Calculate diff summary for versioned files updated with geodiff

        :Example:

        >>> self.diff_summary()
        {
          'base.gpkg': {
            'summary': [
              {'table': 'gpkg_contents', 'insert': 0, 'update': 1, 'delete': 0},
              {'table': 'simple', 'insert': 2, 'update': 0, 'delete': 0}
            ],
            'size': 278
          },
          'fail.gpkg': {
            'error': 'some geodiff error',
            'size': 278
          }
        }

        :return: diffs' summaries for all updated files
        :rtype: dict
        """
        output = {}
        self.project.storage.flush_geodiff_logger()
        for f in self.changes["updated"]:
            if "diff" not in f:
                continue
            json_file = os.path.join(
                self.project.storage.project_dir, f["location"] + "-diff-summary"
            )
            changeset = os.path.join(
                self.project.storage.project_dir, f["diff"]["location"]
            )
            if not os.path.exists(json_file):
                try:
                    self.project.storage.geodiff.list_changes_summary(
                        changeset, json_file
                    )
                except GeoDiffLibError:
                    output[f["path"]] = {
                        "error": self.project.storage.gediff_log.getvalue(),
                        "size": f["diff"]["size"],
                    }
                    continue
            with open(json_file, "r") as jf:
                content = json.load(jf)
                if "geodiff_summary" not in content:
                    continue

                output[f["path"]] = {
                    "summary": content["geodiff_summary"],
                    "size": f["diff"]["size"],
                }

        return output


class Upload(db.Model):
    id = db.Column(db.String, primary_key=True)
    project_id = db.Column(
        UUID(as_uuid=True), db.ForeignKey("project.id", ondelete="CASCADE"), index=True
    )
    version = db.Column(db.Integer, index=True)
    changes = db.Column(db.JSON)
    user_id = db.Column(
        db.Integer, db.ForeignKey("user.id", ondelete="CASCADE"), nullable=True
    )
    created = db.Column(db.DateTime, default=datetime.utcnow)

    user = db.relationship("User")
    project = db.relationship(
        "Project",
        uselist=False,
        backref=db.backref(
            "uploads", single_parent=True, lazy="dynamic", cascade="all,delete"
        ),
    )
    __table_args__ = (db.UniqueConstraint("project_id", "version"),)

    def __init__(self, project, version, changes, user_id):
        self.id = str(uuid.uuid4())
        self.project_id = project.id
        self.version = version
        self.changes = changes
        self.user_id = user_id


class RequestStatus(Enum):
    ACCEPTED = "accepted"
    DECLINED = "declined"

    @classmethod
    def values(cls):
        return [member.value for member in cls.__members__.values()]


class AccessRequest(db.Model):
    id = db.Column(db.Integer, primary_key=True, autoincrement=True)
    project_id = db.Column(
        UUID(as_uuid=True), db.ForeignKey("project.id", ondelete="CASCADE"), index=True
    )
    requested_by = db.Column(
        db.Integer, db.ForeignKey("user.id", ondelete="CASCADE"), nullable=False
    )
    requested_at = db.Column(
        db.DateTime, default=datetime.utcnow, index=True, nullable=False
    )
    resolved_by = db.Column(
        db.Integer, db.ForeignKey("user.id", ondelete="CASCADE"), nullable=True
    )
    resolved_at = db.Column(db.DateTime, nullable=True, index=True)
    # how request was resolved: accepted / declined
    status = db.Column(
        ENUM(*RequestStatus.values(), name="request_status"), nullable=True, index=True
    )

    project = db.relationship("Project", uselist=False)

    def __init__(self, project, user_id):
        self.project_id = project.id
        self.requested_by = user_id

    @property
    def expire(self):
        return self.requested_at + timedelta(
            seconds=current_app.config["PROJECT_ACCESS_REQUEST"]
        )

    def accept(self, permissions):
        """Accept project access request"""
        project_access = self.project.access
        readers = project_access.readers.copy()
        editors = project_access.editors.copy()
        writers = project_access.writers.copy()
        owners = project_access.owners.copy()
        readers.append(self.requested_by)
        project_access.readers = readers
        if permissions in ("edit", "write", "owner"):
            editors.append(self.requested_by)
            project_access.editors = editors
        if permissions == "write" or permissions == "owner":
            writers.append(self.requested_by)
            project_access.writers = writers
        if permissions == "owner":
            owners.append(self.requested_by)
            project_access.owners = owners

        self.resolve(RequestStatus.ACCEPTED, current_user.id)
        db.session.commit()

    def resolve(self, status: RequestStatus, resolved_by=None):
        """Resolve request"""
        self.status = status.value
        self.resolved_by = resolved_by
        self.resolved_at = datetime.utcnow()


class SyncFailuresHistory(db.Model):
    """DB model for tracking (outside of mergin) project sync failures
    Model is only loosely coupled with Project, so even if project is gone, history of failures remains.
    """

    id = db.Column(db.Integer, primary_key=True)
    project_id = db.Column(UUID(as_uuid=True), index=True)  # cached value
    last_version = db.Column(db.String, index=True)
    user_agent = db.Column(db.String, index=True)
    error_type = db.Column(
        db.String, index=True
    )  # e.g. push_start, push_finish, push_lost
    error_details = db.Column(db.String, index=True)
    timestamp = db.Column(db.DateTime(), default=datetime.utcnow, index=True)
    user_id = db.Column(
        db.Integer, db.ForeignKey("user.id", ondelete="SET NULL"), nullable=True
    )

    def __init__(self, project, ua, err_type, err_details, user_id):
        self.user_agent = ua
        self.error_type = err_type
        self.error_details = err_details
        self.project_id = project.id
        self.last_version = project.latest_version
        self.user_id = user_id


class GeodiffActionHistory(db.Model):
    """DB model for tracking (outside of mergin) use of geodiff use history, particularly Geodiff.apply_changeset action.
    This might involve other tasks like copying basefile and target files over.

    Model is only loosely coupled with Project, so even if project is gone, history remains.
    """

    id = db.Column(db.Integer, primary_key=True)
    project_id = db.Column(
        UUID(as_uuid=True), nullable=False, index=True
    )  # cached value
    base_version = db.Column(db.String, nullable=False)
    target_version = db.Column(db.String, nullable=False)
    file_name = db.Column(
        db.String, nullable=False, index=True
    )  # relative path of file in project
    file_size = db.Column(BIGINT)  # in bytes
    diff_size = db.Column(db.Integer)  # in bytes
    changes = db.Column(db.Integer)  # number of changes in diff
    action = db.Column(db.String, index=True)  # flask action where geodiff was used
    # these fields are known only after action is performed
    copy_time = db.Column(db.Float)  # in seconds
    checksum_time = db.Column(db.Float)  # in seconds
    geodiff_time = db.Column(db.Float)  # in seconds

    def __init__(self, project_id, base_meta, target_version, action, diff_path):
        self.project_id = project_id
        self.base_version = base_meta["version"]
        self.file_name = base_meta["path"]
        self.file_size = base_meta["size"]
        self.target_version = target_version
        self.action = action

        if os.path.exists:
            self.diff_size = os.path.getsize(diff_path)
            self.changes = GeoDiff().changes_count(diff_path)<|MERGE_RESOLUTION|>--- conflicted
+++ resolved
@@ -324,12 +324,9 @@
         db.session.execute(
             upload_table.delete().where(upload_table.c.project_id == self.id)
         )
-<<<<<<< HEAD
         self.access.owners = self.access.writers = self.access.editors = (
             self.access.readers
         ) = []
-=======
-        self.access.owners = self.access.writers = self.access.readers = []
         access_requests = (
             AccessRequest.query.filter_by(project_id=self.id)
             .filter(AccessRequest.status.is_(None))
@@ -337,7 +334,6 @@
         )
         for req in access_requests:
             req.resolve(status=RequestStatus.DECLINED, resolved_by=self.removed_by)
->>>>>>> 606dfe81
         db.session.commit()
         project_deleted.send(self)
 
