# Copyright (C) Lutra Consulting Limited
#
# SPDX-License-Identifier: AGPL-3.0-only OR LicenseRef-MerginMaps-Commercial

import binascii
import functools
import json
import mimetypes
import os
import logging
from typing import Dict
from urllib.parse import quote
import uuid
from time import time
from datetime import datetime
import psycopg2
from blinker import signal
from connexion import NoContent, request
from flask import (
    abort,
    render_template,
    current_app,
    send_from_directory,
    jsonify,
    make_response,
)
from pygeodiff import GeoDiffLibError
from flask_login import current_user
from sqlalchemy import and_, desc, asc, text
from sqlalchemy.exc import IntegrityError
from sqlalchemy.orm.attributes import flag_modified
from binaryornot.check import is_binary
from gevent import sleep
import base64
from werkzeug.exceptions import HTTPException
from .. import db
from ..auth import auth_required
from ..auth.models import User, UserProfile
from .models import Project, ProjectAccess, ProjectVersion, Upload
from .schemas import (
    ProjectSchema,
    ProjectListSchema,
    ProjectVersionSchema,
    FileInfoSchema,
    ProjectSchemaForVersion,
    UserWorkspaceSchema,
)
from .storages.storage import FileNotFound, DataSyncError, InitializationError
from .storages.disk import save_to_file, move_to_tmp
from .permissions import (
    require_project,
    projects_query,
    ProjectPermissions,
    get_upload,
    require_project_by_uuid,
)
from .utils import (
    generate_checksum,
    Toucher,
    int_version,
    is_file_name_blacklisted,
    get_ip,
    get_user_agent,
    generate_location,
    is_valid_uuid,
    gpkg_wkb_to_wkt,
    is_versioned_file,
    is_valid_gpkg,
)
from .utils import (
    is_name_allowed,
    mergin_secure_filename,
    get_path_from_files,
    get_project_path,
)
from ..celery import send_email_async
<<<<<<< HEAD
from .errors import StorageLimitHit
=======
from ..utils import format_time_delta
>>>>>>> d8402412

push_triggered = signal("push_triggered")
project_version_created = signal("project_version_created")
project_deleted = signal("project_deleted")


def _project_version_files(project, version=None):
    if version:
        pv = ProjectVersion.query.filter_by(
            project_id=project.id, name=version
        ).first_or_404("Project version does not exist")
        return pv.files
    return project.files


def parse_project_access_update_request(access: Dict) -> Dict:
    """Parse raw project access update request and filter out invalid entries.
    New access can be specified either by list of usernames or ids -> convert only to ids fur further processing.

    :Example:

        >>> parse_project_access_update_request({"writersnames": ["john"], "readersnames": ["john, jack, bob.inactive"]})
        {"writers": [1], "readers": [1,2], "invalid_usernames": ["bob.inactive"], "invalid_ids":[]}
        >>> parse_project_access_update_request({"writers": [1], "readers": [1,2,3]})
        {"writers": [1], "readers": [1,2], "invalid_usernames": [], "invalid_ids":[3]"}
    """
    parsed_access = {}
    names = set(
        access.get("ownersnames", [])
        + access.get("writersnames", [])
        + access.get("readersnames", [])
    )
    ids = set(
        access.get("owners", []) + access.get("writers", []) + access.get("readers", [])
    )
    # get only valid user entries from database
    valid_users = (
        db.session.query(User.id, User.username)
        .filter(User.username.in_(list(names)) | User.id.in_(list(ids)))
        .filter(User.active.is_(True))
        .all()
    )
    valid_users_map = {u.username: u.id for u in valid_users}
    valid_usernames = valid_users_map.keys()
    valid_ids = valid_users_map.values()

    for key in ("owners", "writers", "readers"):
        # transform usernames from client request to ids, which has precedence over ids in request
        if key + "names" in access:
            parsed_access[key] = [
                valid_users_map[username]
                for username in access.get(key + "names")
                if username in valid_usernames
            ]
        # use legacy option
        elif key in access:
            parsed_access[key] = [id for id in access.get(key) if id in valid_ids]
    parsed_access["invalid_usernames"] = list(names.difference(valid_usernames))
    parsed_access["invalid_ids"] = list(ids.difference(valid_ids))
    return parsed_access


@auth_required
def add_project(namespace):  # noqa: E501
    """Add a new mergin project to specified workspace

    Add new project to database and create either empty project directory or copy files from template project # noqa: E501

    :param namespace: Workspace for project to look into
    :type namespace: str

    :rtype: None
    """
    request.json["name"] = request.json["name"].strip()

    if not is_name_allowed(request.json["name"]):
        abort(
            400,
            "Please don't start project name with . and use only alphanumeric or these -._! characters in project name.",
        )

    if request.is_json:
        ua = get_user_agent(request)
        workspace = current_app.ws_handler.get_by_name(namespace)
        if not workspace:
            # return special message if former 'user workspace' was used
            if namespace == current_user.username:
                abort(
                    404,
                    "Workspace does not exist. Please try updating to the newest version",
                )
            else:
                abort(404, "Workspace does not exist")
        if not workspace.user_has_permissions(current_user, "admin"):
            abort(403, "You do not have permissions for this workspace")

        proj = Project.query.filter_by(
            name=request.json["name"], workspace_id=workspace.id
        ).first()
        if proj:
            if proj.removed_at:
                msg = (
                    f"Project with the same name is scheduled for deletion, "
                    f"you can create a project with this name in {format_time_delta(proj.expiration)}"
                )
            else:
                msg = "Project with the same name already exists"
            abort(409, msg)

        request.json["storage_params"] = {
            "type": "local",
            "location": generate_location(),
        }

        p = Project(**request.json, creator=current_user, workspace=workspace)
        p.updated = datetime.utcnow()
        pa = ProjectAccess(p, public=request.json.get("public", False))

        template = request.json.get("template", None)
        ip = get_ip(request)
        if template:
            template = (
                Project.query.filter(Project.creator.has(username="TEMPLATES"))
                .filter(Project.name == template)
                .first_or_404()
            )
            try:
                p.storage.initialize(template_project=template)
            except InitializationError as e:
                abort(400, f"Failed to initialize project: {str(e)}")

            version = "v1"
            changes = {"added": p.files, "updated": [], "removed": []}
            user_agent = get_user_agent(request)
            p.latest_version = version
            version = ProjectVersion(
                p,
                version,
                current_user.username,
                changes,
                p.files,
                get_ip(request),
                user_agent,
            )
        else:
            changes = {"added": [], "updated": [], "removed": []}
            version = ProjectVersion(
                p, "v0", current_user.username, changes, [], ip, ua
            )
            p.latest_version = "v0"
            try:
                p.storage.initialize(template_project=template)
            except InitializationError as exc:
                abort(400, f"Failed to initialize project: {str(exc)}")

        db.session.add(p)
        db.session.add(pa)
        version.project = p
        db.session.add(version)
        db.session.commit()
        project_version_created.send(version)
        return NoContent, 200


@auth_required
def delete_project(namespace, project_name):  # noqa: E501
    """Delete a project.

    Remove project - files are temporarily kept for eventual restore and project is only marked for removal.

    :param namespace: Workspace for project to look into
    :type namespace: str
    :param project_name: Project name
    :type project_name: str

    :rtype: None
    """
    project = require_project(namespace, project_name, ProjectPermissions.Delete)
    project.removed_at = datetime.utcnow()
    project.removed_by = current_user.username
    project_deleted.send(project)
    db.session.commit()
    return NoContent, 200


def download_project(
    namespace, project_name, format=None, version=None
):  # noqa: E501 # pylint: disable=W0622
    """Download full project

    Download whole project folder as zip file or multipart stream # noqa: E501

    :param project_name: Name of project to download.
    :type project_name: str
    :param namespace: Workspace for project to look into.
    :type namespace: str
    :param format: Output format (only zip available).
    :type format: str
    :param version: Particular version to download
    :type version: str

    :rtype: file - zip archive or multipart stream with project files
    """
    project = require_project(namespace, project_name, ProjectPermissions.Read)
    files = _project_version_files(project, version)
    total_size = sum(file["size"] for file in files)
    if total_size > current_app.config["MAX_DOWNLOAD_ARCHIVE_SIZE"]:
        abort(
            400,
            "The total size of requested files is too large to download as a single zip, "
            "please use different method/client for download",
        )
    try:
        return project.storage.download_files(files, format, version=version)
    except FileNotFound as e:
        abort(404, str(e))


def download_project_file(
    project_name, namespace, file, version=None, diff=None
):  # noqa: E501
    """Download project file

    Download individual file or its diff file from project. # noqa: E501

    :param project_name: Project name.
    :type project_name: str
    :param namespace: Workspace for project to look into.
    :type namespace: str
    :param file: Path to file.
    :type file: str
    :param version: Version tag.
    :type version: str
    :param diff: Ask for diff file instead of full one.
    :type diff: bool

    :rtype: file
    """
    project = require_project(namespace, project_name, ProjectPermissions.Read)
    files = _project_version_files(project, version)
    file_path = None
    if diff and version:
        # get specific version of geodiff file modified in requested version
        file_obj = next(
            (f for f in files if f["location"] == os.path.join(version, file)), None
        )
        if not file_obj:
            abort(404, file)
        if "diff" not in file_obj:
            abort(404, f"No diff in particular file {file} version")
        file_path = file_obj["diff"]["location"]
    elif diff:
        abort(400, f"Changeset must be requested for particular file version")
    else:
        # get latest version of file
        file_path = next((f["location"] for f in files if f["path"] == file), None)

    if not file_path:
        abort(404, file)

    if version and not diff:
        project.storage.restore_versioned_file(file, version)

    abs_path = os.path.join(project.storage.project_dir, file_path)
    # check file exists (e.g. there might have been issue with restore)
    if not os.path.exists(abs_path):
        logging.error(f"Missing file {namespace}/{project_name}/{file_path}")
        abort(404)

    if current_app.config["USE_X_ACCEL"]:
        # encoding for nginx to be able to download file with non-ascii chars
        encoded_file_path = quote(file_path.encode("utf-8"))
        resp = make_response()
        resp.headers[
            "X-Accel-Redirect"
        ] = f"/download/{project.storage_params['location']}/{encoded_file_path}"
        resp.headers["X-Accel-Buffering"] = True
        resp.headers["X-Accel-Expires"] = "off"
    else:
        resp = send_from_directory(
            os.path.dirname(abs_path), os.path.basename(abs_path)
        )

    if not is_binary(abs_path):
        mime_type = "text/plain"
    else:
        mime_type = mimetypes.guess_type(abs_path)[0]
    resp.headers["Content-Type"] = mime_type
    resp.headers["Content-Disposition"] = "attachment; filename={}".format(
        quote(os.path.basename(file).encode("utf-8"))
    )
    resp.direct_passthrough = False
    return resp


def get_project(project_name, namespace, since="", version=None):  # noqa: E501
    """Find project by name.

    Returns a single project of specified version with details about files including history for versioned files (diffs) if needed. # noqa: E501

    :param namespace: Workspace for project to look into
    :type namespace: str
    :param project_name: Project name
    :type project_name: str
    :param since: Version to look up diff files history from.
    :type since: str
    :param version: Project version. Mutually exclusive with &#39;since&#39;.
    :type version: str

    :rtype: ProjectDetail
    """
    project = require_project(namespace, project_name, ProjectPermissions.Read)

    if since and version:
        abort(400, "Parameters 'since' and 'version' are mutually exclusive")
    elif since:
        # append history for versioned files
        for f in project.files:
            f["history"] = project.file_history(
                f["path"], since, project.latest_version
            )
        data = ProjectSchema(exclude=["storage_params"]).dump(project)
    elif version:
        # return project info at requested version
        version_obj = ProjectVersion.query.filter_by(
            project_id=project.id, name=version
        ).first_or_404("Project at requested version does not exist")
        data = ProjectSchemaForVersion().dump(version_obj)
    else:
        # return current project info
        data = ProjectSchema(exclude=["storage_params"]).dump(project)
    return data, 200


def get_project_by_uuid(project_id):  # noqa: E501
    """Find project specified by uuid.

    Returns a single project with details about files including history for versioned files (diffs) if needed. # noqa: E501

    :param project_id: UUID of project to return.
    :type project_id: str

    :rtype: ProjectDetail
    """
    project = require_project_by_uuid(project_id, ProjectPermissions.Read)
    # return current project info
    data = ProjectSchema(exclude=["storage_params"]).dump(project)
    return data, 200


def get_paginated_project_versions(
    page, per_page, namespace, project_name, descending=True
):
    project = require_project(namespace, project_name, ProjectPermissions.Read)
    query = ProjectVersion.query.filter(
        and_(ProjectVersion.project_id == project.id, ProjectVersion.name != "v0")
    )

    if descending:
        query = query.order_by(desc(ProjectVersion.created))
    elif not descending:
        query = query.order_by(asc(ProjectVersion.created))

    result = query.paginate(page, per_page).items
    total = query.paginate(page, per_page).total
    versions = ProjectVersionSchema(exclude=["files"], many=True).dump(result)
    data = {"versions": versions, "count": total}
    return data, 200


def get_projects_by_names():  # noqa: E501
    """List mergin projects specified by list of projects with namespaces and names

    Returns list of requested projects specified by namespaces and names # noqa: E501

    :rtype: Dict[str: ProjectListItem]
    """
    list_of_projects = request.json.get("projects", [])
    if len(list_of_projects) > 50:
        abort(400, "Too many projects")
    results = {}
    for project in list_of_projects:
        projects = projects_query(ProjectPermissions.Read, as_admin=False)
        splitted = project.split("/")
        if len(splitted) != 2:
            results[project] = {"error": 404}
            continue
        ws = splitted[0]
        name = splitted[1]
        workspace = current_app.ws_handler.get_by_name(ws)
        if not workspace:
            results[project] = {"error": 404}
            continue
        result = projects.filter(
            Project.workspace_id == workspace.id, Project.name == name
        ).first()
        if result:
            user_ids = (
                result.access.owners + result.access.writers + result.access.readers
            )
            users_map = {
                u.id: u.username
                for u in User.query.filter(User.id.in_(set(user_ids))).all()
            }
            workspaces_map = {workspace.id: workspace.name}
            ctx = {"users_map": users_map, "workspaces_map": workspaces_map}
            results[project] = ProjectListSchema(context=ctx).dump(result)
        else:
            if not current_user or not current_user.is_authenticated:
                results[project] = {"error": 401}
            else:
                results[project] = {"error": 404}
    return results, 200


def get_projects_by_uuids(uuids):  # noqa: E501
    """Find projects specified by ids

    Returns list of requested projects specified by ids # noqa: E501

    :param uuids: List of requested projects uuids.
    :type uuids: str

    :rtype: Dict[uuid, ProjectListItem]
    """
    proj_ids = [uuid for uuid in uuids.split(",") if is_valid_uuid(uuid)]
    if len(proj_ids) > 10:
        abort(400, "Too many projects")

    user_ids = []
    ws_ids = []
    projects = (
        projects_query(ProjectPermissions.Read, as_admin=False)
        .filter(Project.id.in_(proj_ids))
        .all()
    )
    for p in projects:
        user_ids.extend(p.access.owners + p.access.writers + p.access.readers)
        ws_ids.append(p.workspace_id)
    users_map = {
        u.id: u.username for u in User.query.filter(User.id.in_(set(user_ids))).all()
    }
    workspaces_map = {w.id: w.name for w in current_app.ws_handler.get_by_ids(ws_ids)}
    ctx = {"users_map": users_map, "workspaces_map": workspaces_map}
    data = ProjectListSchema(many=True, context=ctx).dump(projects)
    projects_map = {item["id"]: item for item in data}
    return projects_map, 200


def get_paginated_projects(
    page,
    per_page,
    order_params=None,
    order_by=None,
    descending=False,
    name=None,
    namespace=None,
    user=None,
    flag=None,
    last_updated_in=None,
    only_namespace=None,
    as_admin=False,
    public=True,
    only_public=False,
):  # noqa: E501
    """List mergin projects

    Returns paginated list of projects, optionally filtered by tags, search query, username. # noqa: E501

    :param page: page number
    :type page: int
    :param per_page: Number of results per page
    :type per_page: int
    :param order_params: Sorting fields e.g. name_asc,updated_desc
    :type order_params: str
    :param order_by: Order by field - DEPRECATED
    :type order_by: str
    :param descending: Order of sorting - DEPRECATED
    :type descending: bool
    :param namespace: Filter projects with workspaces like a workspace
    :type namespace: str
    :param only_namespace: Filter workspace equality to in contrast with namespace attribute which is determined to search (like)
    :type only_namespace: str
    :param name: Filter projects with names or workspaces with ilike pattern
    :type name: str
    :param user: Username for 'flag' filter. If not provided, it means user executing request.
    :type user: str
    :param last_updated_in: Filter projects by days from last update
    :type last_updated_in: int
    :param flag: Predefined filter flag.
    :type flag: str
    :param as_admin: User access as admin
    :type as_admin: bool
    :param public: Return any public project
    :type public: bool
    :param only_public: Return only public projects
    :type only_public: bool

    :rtype: Dict[str: List[ProjectListItem], str: Integer]
    """
    projects = current_app.ws_handler.filter_projects(
        order_params,
        order_by,
        descending,
        name,
        namespace,
        user,
        flag,
        last_updated_in,
        only_namespace,
        as_admin,
        public,
        only_public,
    )
    result = projects.paginate(page, per_page).items
    total = projects.paginate(page, per_page).total

    # create user map id:username passed to project schema to minimize queries to db
    user_ids = []
    for p in result:
        user_ids.extend(p.access.owners + p.access.writers + p.access.readers)

    users_map = {
        u.id: u.username for u in User.query.filter(User.id.in_(set(user_ids))).all()
    }
    ws_ids = [p.workspace_id for p in projects]
    workspaces_map = {w.id: w.name for w in current_app.ws_handler.get_by_ids(ws_ids)}
    ctx = {"users_map": users_map, "workspaces_map": workspaces_map}
    sleep(
        0
    )  # temporary yield to gevent hub until serialization is fully resolved (#317)
    data = ProjectListSchema(many=True, context=ctx).dump(result)
    data = {"projects": data, "count": total}
    return data, 200


@auth_required
def update_project(namespace, project_name):  # noqa: E501  # pylint: disable=W0613
    """Update an existing project

    Updates 'public' flag and access list for project # noqa: E501

    :param namespace: Workspace for project to look into
    :type namespace: str
    :param project_name: Project name
    :type project_name: str

    :rtype: ProjectDetail
    """
    project = require_project(namespace, project_name, ProjectPermissions.Update)
    access = request.json.get("access", {})

    # prevent to remove ownership of project creator
    if access.get("owners", []):
        if project.creator_id and project.creator_id not in access["owners"]:
            abort(400, str("Ownership of project creator cannot be removed."))

    id_diffs, error = current_app.ws_handler.update_project_members(project, access)

    if not id_diffs and error:
        # nothing was done but there are errors
        return jsonify(error.to_dict()), 422

    if "public" in request.json["access"]:
        project.access.public = request.json["access"]["public"]
        db.session.add(project)
        db.session.commit()

    # send email notifications about changes to users
    user_profiles = UserProfile.query.filter(
        UserProfile.user_id.in_(list(id_diffs))
    ).all()
    project_path = "/".join([namespace, project.name])
    web_link = f"{request.url_root.strip('/')}/projects/{project_path}"
    for user_profile in user_profiles:
        if not (
            user_profile.receive_notifications and user_profile.user.verified_email
        ):
            continue
        privileges = []
        if user_profile.user.id in project.access.owners:
            privileges += ["edit", "remove"]
        if user_profile.user.id in project.access.writers:
            privileges.append("upload")
        if user_profile.user.id in project.access.readers:
            privileges.append("download")
        subject = "Project access modified"
        if len(privileges):
            html = render_template(
                "email/modified_project_access.html",
                subject=subject,
                project=project,
                user=user_profile.user,
                privileges=privileges,
                link=web_link,
            )
        else:
            html = render_template(
                "email/removed_project_access.html",
                subject=subject,
                project=project,
                user=user_profile.user,
            )

        email_data = {
            "subject": f"Access to mergin project {project_path} has been modified",
            "html": html,
            "recipients": [user_profile.user.email],
            "sender": current_app.config["MAIL_DEFAULT_SENDER"],
        }
        send_email_async.delay(**email_data)
    # partial success
    if error:
        return jsonify(**error.to_dict(), project=ProjectSchema().dump(project)), 207
    return ProjectSchema().dump(project), 200


def catch_sync_failure(f):
    """Decorator to catch sync failures in push related endpoints"""

    @functools.wraps(f)
    def wrapper(*args, **kwargs):
        try:
            return f(*args, **kwargs)
        except HTTPException as e:
            if e.code in [401, 403, 404]:
                raise  # nothing to do, just propagate downstream

            project = request.view_args.get("project", None)
            user_agent = get_user_agent(request)
            error_type = None
            # determine the stage of push transaction where failure occurred from the endpoint name
            if request.endpoint == "/v1.mergin_sync_public_api_controller_project_push":
                error_type = "push_start"
            elif (
                request.endpoint == "/v1.mergin_sync_public_api_controller_push_finish"
            ):
                error_type = "push_finish"
            elif request.endpoint == "chunk_upload":
                error_type = "chunk_upload"

            if not e.description:  # custom error cases (e.g. StorageLimitHit)
                e.description = e.response.json["detail"]
            if project:
                project.sync_failed(user_agent, error_type, str(e.description))
            else:
                logging.warning("Missing project info in sync failure")

            raise

    return wrapper


@auth_required
@catch_sync_failure
def project_push(namespace, project_name):
    """Synchronize project data.

    Apply changes in project if no uploads required. Creates upload transaction for added/modified files. # noqa: E501

    :param namespace: Workspace for project to look into.
    :type namespace: str
    :param project_name: Project name.
    :type project_name: str

    :rtype: None or Dict[str: uuid]
    """
    version = request.json["version"]
    changes = request.json["changes"]
    project = require_project(namespace, project_name, ProjectPermissions.Upload)
    request.view_args[
        "project"
    ] = project  # pass full project object to request for later use
    push_triggered.send(project)
    pv = ProjectVersion.query.filter_by(
        project_id=project.id, name=project.latest_version
    ).first()
    if pv and pv.name != version:
        abort(400, "Version mismatch")
    if not pv and version != "v0":
        abort(400, "First push should be with v0")

    if all(len(changes[key]) == 0 for key in changes.keys()):
        abort(400, "No changes")

    # check if same file is not already uploaded
    for item in changes["added"]:
        if not all(ele["path"] != item["path"] for ele in project.files):
            abort(400, "File {} has been already uploaded".format(item["path"]))

    # changes' files must be unique
    changes_files = []
    sanitized_files = []
    blacklisted_files = []
    for change in changes.values():
        for f in change:
            # check if .gpkg file is valid
            if is_versioned_file(f["path"]):
                if not is_valid_gpkg(f):
                    abort(400, "File {} is not valid".format(f["path"]))
            if is_file_name_blacklisted(f["path"], current_app.config["BLACKLIST"]):
                blacklisted_files.append(f)
            # all file need to be unique after sanitized
            f["sanitized_path"] = mergin_secure_filename(f["path"])
            if f["sanitized_path"] in sanitized_files:
                filename, file_extension = os.path.splitext(f["sanitized_path"])
                f["sanitized_path"] = (
                    filename + f".{str(uuid.uuid4())}" + file_extension
                )
            sanitized_files.append(f["sanitized_path"])
            if "diff" in f:
                f["diff"]["sanitized_path"] = mergin_secure_filename(f["diff"]["path"])
                if f["diff"]["sanitized_path"] in sanitized_files:
                    filename, file_extension = os.path.splitext(
                        f["diff"]["sanitized_path"]
                    )
                    f["diff"]["sanitized_path"] = (
                        filename + f".{str(uuid.uuid4())}" + file_extension
                    )
            changes_files.append(f["path"])
    if len(set(changes_files)) != len(changes_files):
        abort(400, "Not unique changes")

    # remove blacklisted files from changes
    for key, change in changes.items():
        files_to_upload = [f for f in change if f not in blacklisted_files]
        changes[key] = files_to_upload

    # Convert datetimes to UTC
    for key in changes.keys():
        for f in changes[key]:
            f["mtime"] = datetime.utcnow()

    num_version = int_version(version)

    # Check user data limit
    updates = [f["path"] for f in changes["updated"]]
    updated_files = list(filter(lambda i: i["path"] in updates, project.files))
    additional_disk_usage = (
        sum(file["size"] for file in changes["added"] + changes["updated"])
        - sum(file["size"] for file in updated_files)
        - sum(file["size"] for file in changes["removed"])
    )
    ws = project.workspace
    if not ws:
        abort(404)

    current_usage = ws.disk_usage()
    requested_storage = current_usage + additional_disk_usage
    if requested_storage > ws.storage:
        abort(
            make_response(
                jsonify(StorageLimitHit(current_usage, ws.storage).to_dict()), 422
            )
        )

    upload = Upload(project, num_version, changes, current_user.id)
    db.session.add(upload)
    try:
        # Creating upload transaction with different project's version is possible.
        db.session.commit()
    except IntegrityError:
        db.session.rollback()
        # check and clean dangling uploads or abort
        for current_upload in project.uploads.all():
            upload_dir = os.path.join(
                project.storage.project_dir, "tmp", current_upload.id
            )
            upload_lockfile = os.path.join(upload_dir, "lockfile")
            if os.path.exists(upload_lockfile):
                if (
                    time() - os.path.getmtime(upload_lockfile)
                    < current_app.config["LOCKFILE_EXPIRATION"]
                ):
                    abort(400, "Another process is running. Please try later.")
            db.session.delete(current_upload)
            db.session.commit()
            # previous push attempt is definitely lost
            project.sync_failed(
                "", "push_lost", "Push artefact removed by subsequent push"
            )

        # Try again after cleanup
        db.session.add(upload)
        try:
            db.session.commit()
            move_to_tmp(upload_dir)
        except IntegrityError as err:
            logging.error(f"Failed to create upload session: {str(err)}")
            abort(422, "Failed to create upload session. Please try later.")

    # Create transaction folder and lockfile
    folder = os.path.join(project.storage.project_dir, "tmp", upload.id)
    os.makedirs(folder)
    open(os.path.join(folder, "lockfile"), "w").close()

    # Update immediately without uploading of new/modified files, and remove transaction/lockfile
    if not (changes["added"] or changes["updated"]):
        next_version = "v{}".format(num_version + 1)
        project.storage.apply_changes(changes, next_version, upload.id)
        flag_modified(project, "files")
        project.disk_usage = sum(file["size"] for file in project.files)
        user_agent = get_user_agent(request)
        pv = ProjectVersion(
            project,
            next_version,
            current_user.username,
            changes,
            project.files,
            get_ip(request),
            user_agent,
        )
        project.latest_version = next_version
        db.session.add(pv)
        db.session.add(project)
        db.session.delete(upload)
        db.session.commit()
        project_version_created.send(pv)
        move_to_tmp(folder)
        return jsonify(ProjectSchema().dump(project)), 200

    return {"transaction": upload.id}


@auth_required
@catch_sync_failure
def chunk_upload(transaction_id, chunk_id):
    """Upload file chunk as defined in upload transaction.

     # noqa: E501

    :param transaction_id: Transaction id.
    :type transaction_id: str
    :param chunk_id: Chunk id.
    :type chunk_id: str

    :rtype: Dict
    """
    upload, upload_dir = get_upload(transaction_id)
    request.view_args["project"] = upload.project
    for f in upload.changes["added"] + upload.changes["updated"]:
        if "chunks" in f and chunk_id in f["chunks"]:
            dest = os.path.join(upload_dir, "chunks", chunk_id)
            lockfile = os.path.join(upload_dir, "lockfile")
            with Toucher(lockfile, 30):
                try:
                    # we could have used request.data here, but it could eventually cause OOM issue
                    save_to_file(
                        request.stream, dest, current_app.config["MAX_CHUNK_SIZE"]
                    )
                except IOError:
                    move_to_tmp(dest, transaction_id)
                    abort(400, "Too big chunk")
                if os.path.exists(dest):
                    checksum = generate_checksum(dest)
                    size = os.path.getsize(dest)
                    return jsonify({"checksum": checksum, "size": size}), 200
                else:
                    abort(400, "Upload was probably canceled")
    abort(404)


@auth_required
@catch_sync_failure
def push_finish(transaction_id):
    """Finalize project data upload.

    Steps involved in finalization:
     - merge chunks together (if there are some)
     - do integrity check comparing uploaded file sizes with what was expected
     - move uploaded files to new version dir and applying sync changes (e.g. geodiff apply_changeset)
     - bump up version in database
     - remove artifacts (chunks, lockfile) by moving them to tmp directory

    :param transaction_id: Transaction id.
    :type transaction_id: str

    :rtype: None
    """
    from .tasks import optimize_storage

    upload, upload_dir = get_upload(transaction_id)
    request.view_args["project"] = upload.project
    changes = upload.changes
    upload_files = changes["added"] + changes["updated"]
    project = upload.project
    project_path = get_project_path(project)
    corrupted_files = []

    for f in upload_files:
        if "diff" in f:
            dest_file = os.path.join(
                upload_dir,
                "files",
                get_path_from_files(upload_files, f["diff"]["path"], is_diff=True),
            )
            expected_size = f["diff"]["size"]
        else:
            dest_file = os.path.join(
                upload_dir, "files", get_path_from_files(upload_files, f["path"])
            )
            expected_size = f["size"]
        if "chunks" in f:
            # Concatenate chunks into single file
            # TODO we need to move this elsewhere since it can fail for large files (and slow FS)
            os.makedirs(os.path.dirname(dest_file), exist_ok=True)
            with open(dest_file, "wb") as dest:
                try:
                    for chunk_id in f["chunks"]:
                        sleep(0)  # to unblock greenlet
                        chunk_file = os.path.join(upload_dir, "chunks", chunk_id)
                        with open(chunk_file, "rb") as src:
                            data = src.read(8192)
                            while data:
                                dest.write(data)
                                data = src.read(8192)
                except IOError:
                    logging.exception(
                        "Failed to process chunk: %s in project %s"
                        % (chunk_id, project_path)
                    )
                    corrupted_files.append(f["path"])
                    continue

        if expected_size != os.path.getsize(dest_file):
            logging.error(
                "Data integrity check has failed on file %s in project %s"
                % (f["path"], project_path),
                exc_info=True,
            )
            # check if .gpkg file is valid
            if is_versioned_file(dest_file):
                if not is_valid_gpkg(f):
                    corrupted_files.append(f["path"])
            corrupted_files.append(f["path"])

    if corrupted_files:
        move_to_tmp(upload_dir)
        abort(422, {"corrupted_files": corrupted_files})

    next_version = "v{}".format(upload.version + 1)
    files_dir = os.path.join(upload_dir, "files")
    target_dir = os.path.join(project.storage.project_dir, next_version)
    if os.path.exists(target_dir):
        pv = ProjectVersion.query.filter_by(
            project_id=project.id, name=project.latest_version
        ).first()
        if pv and pv.name == next_version:
            abort(409, {"There is already version with this name %s" % next_version})
        logging.info(
            "Upload transaction: Target directory already exists. Overwriting %s"
            % target_dir
        )
        move_to_tmp(target_dir)

    try:
        # let's move uploaded files where they are expected to be
        os.renames(files_dir, target_dir)
        project.storage.apply_changes(changes, next_version, transaction_id)
        flag_modified(project, "files")
        project.disk_usage = sum(file["size"] for file in project.files)
        user_agent = get_user_agent(request)
        pv = ProjectVersion(
            project,
            next_version,
            current_user.username,
            changes,
            project.files,
            get_ip(request),
            user_agent,
        )
        project.latest_version = next_version
        db.session.add(pv)
        db.session.add(project)
        db.session.delete(upload)
        db.session.commit()
        project_version_created.send(pv)
        # remove artifacts
        move_to_tmp(upload_dir, transaction_id)
    except (psycopg2.Error, FileNotFoundError, DataSyncError) as err:
        move_to_tmp(upload_dir)
        abort(422, "Failed to create new version: {}".format(str(err)))

    num_version = int_version(project.latest_version)
    # do not optimize on every version, every 10th is just fine
    if not num_version % 10:
        optimize_storage.delay(project.id)
    return jsonify(ProjectSchema().dump(project)), 200


@auth_required
def push_cancel(transaction_id):
    """Cancel upload transaction

    Cancel ongoing upload. Uploaded files are removed and another upload can be started. # noqa: E501

    :param transaction_id: Transaction id.
    :type transaction_id: str

    :rtype: None
    """
    upload, upload_dir = get_upload(transaction_id)
    db.session.delete(upload)
    db.session.commit()
    move_to_tmp(upload_dir)
    return NoContent, 200


@auth_required
def clone_project(namespace, project_name):  # noqa: E501
    """Clone project.

    Clone project. Only recent version is copied over and history is lost.
    Destination workspace and project name are optionally set in query parameters
    otherwise request user is used with the same project name as cloned project. # noqa: E501

    :param namespace: Workspace for project to look into
    :type namespace: str
    :param project_name: Project name
    :type project_name: str

    :rtype: None
    """
    cloned_project = require_project(namespace, project_name, ProjectPermissions.Read)
    cloned_project_workspace = cloned_project.workspace
    cp_workspace_name = cloned_project_workspace.name
    dest_ns = request.json.get("namespace", cp_workspace_name).strip()
    dest_project = request.json.get("project", cloned_project.name).strip()
    ws = current_app.ws_handler.get_by_name(dest_ns)
    if not ws:
        if dest_ns == current_user.username:
            abort(
                404,
                "Workspace does not exist. Please try updating to the newest version",
            )
        else:
            abort(404, "Workspace does not exist")
    if not ws.user_has_permissions(current_user, "admin"):
        abort(403, "You do not have permissions for this workspace")

    if not is_name_allowed(dest_project):
        abort(
            400,
            "Please don't start project name with . and use only alphanumeric or these -._! characters in project name.",
        )

    _project = Project.query.filter_by(name=dest_project, workspace_id=ws.id).first()
    if _project:
        if _project.removed_at:
            msg = (
                f"Project with the same name is scheduled for deletion, "
                f"you can create a project with this name in {format_time_delta(_project.expiration)}"
            )
        else:
            msg = "Project with the same name already exists"
        abort(409, msg)

    # Check storage limit
    additional_storage = cloned_project.disk_usage
    current_usage = ws.disk_usage()
    requested_storage = current_usage + additional_storage
    if requested_storage > ws.storage:
        abort(
            make_response(
                jsonify(StorageLimitHit(current_usage, ws.storage).to_dict()), 422
            )
        )

    p = Project(
        name=dest_project,
        storage_params={"type": "local", "location": generate_location()},
        creator=current_user,
        workspace=ws,
    )
    p.updated = datetime.utcnow()
    pa = ProjectAccess(p, public=False)

    try:
        p.storage.initialize(template_project=cloned_project)
    except InitializationError as e:
        abort(400, f"Failed to clone project: {str(e)}")

    version = "v1" if p.files else "v0"
    changes = {"added": p.files, "updated": [], "removed": []}
    user_agent = get_user_agent(request)
    p.latest_version = version
    version = ProjectVersion(
        p, version, current_user.username, changes, p.files, get_ip(request), user_agent
    )
    db.session.add(p)
    db.session.add(pa)
    version.project = p
    db.session.add(version)
    db.session.commit()
    project_version_created.send(version)
    return NoContent, 200


def get_resource_history(project_name, namespace, path):  # noqa: E501
    """History of project resource (file) changes

    Lookup in project versions to get history of changes for particular file # noqa: E501

    :param project_name: Project name
    :type project_name: str
    :param namespace: Workspace for project to look into
    :type namespace: str
    :param path: Path to file in project
    :type path: str

    :rtype: HistoryFileInfo
    """
    project = require_project(namespace, project_name, ProjectPermissions.Read)

    # get the metadata of file at latest version where file is present
    sql = text(
        "SELECT expanded.name, expanded.files AS file FROM "
        "(SELECT pv.name, pv.created, jsonb_array_elements(pv.files) AS files "
        "FROM project_version pv "
        "WHERE files @> :json AND project_id = :project_id) AS expanded "
        "WHERE expanded.files @> :json2 "
        "ORDER BY expanded.created DESC "
        "LIMIT 1;"
    )

    # in query we need exact format including correct quotes for search in jsonb like this '[{"path": "data.gpkg"}]'
    # but because of sqlalchemy params formatting issues we construct json clause manually
    json_query = '[{"path": "' + path + '"}]'
    json2_query = '{"path": "' + path + '"}'
    result = db.session.execute(
        sql, {"project_id": project.id, "json": json_query, "json2": json2_query}
    ).fetchall()
    if not result:
        abort(404, f"File {path} not found")

    file = result[0].file
    file["history"] = project.file_history(path, "v1", project.latest_version)
    file_info = FileInfoSchema(
        context={"project_dir": project.storage.project_dir}
    ).dump(file)
    return file_info, 200


def get_resource_changeset(project_name, namespace, version_id, path):  # noqa: E501
    """Changeset of the resource (file)

    Calculate geodiff changeset for particular project file in particular version # noqa: E501

    :param project_name: Project name
    :type project_name: str
    :param namespace: Workspace for project to look into
    :type namespace: str
    :param version_id: Version id of the file.
    :type version_id: str
    :param path: Path to file in project
    :type path: str

    :rtype: List[GeodiffChangeset]
    """
    project = require_project(namespace, project_name, ProjectPermissions.Read)
    if not project:
        abort(404, f"Project {namespace}/{project_name} not found")

    version = ProjectVersion.query.filter_by(
        project_id=project.id, name=version_id
    ).first()
    if not version:
        abort(
            404, f"Version {version_id} in project {namespace}/{project_name} not found"
        )

    file = next(
        (f for f in version.files if f["location"] == os.path.join(version_id, path)),
        None,
    )
    if not file:
        abort(404, f"File {path} not found")

    if "diff" not in file:
        abort(404, "Diff not found")

    changeset = os.path.join(
        version.project.storage.project_dir, file["diff"]["location"]
    )
    json_file = os.path.join(
        version.project.storage.project_dir, file["location"] + "-diff-changeset"
    )
    basefile = os.path.join(version.project.storage.project_dir, file["location"])
    schema_file = os.path.join(
        version.project.storage.project_dir, file["location"] + "-schema"
    )
    project.storage.flush_geodiff_logger()  # clean geodiff logger

    try:
        if not os.path.exists(json_file):
            version.project.storage.geodiff.list_changes(changeset, json_file)
        if not os.path.exists(schema_file):
            version.project.storage.geodiff.schema("sqlite", "", basefile, schema_file)
    except GeoDiffLibError:
        abort(
            422,
            f"Change set could not be calculated: {project.storage.gediff_log.getvalue()}",
        )

    with open(json_file, "r") as jf:
        content = json.load(jf)

    with open(schema_file, "r") as sf:
        schema = json.load(sf)

    if "geodiff" not in content or "geodiff_schema" not in schema:
        abort(422, "Expected format does not match response from Geodiff")

    # response from geodiff returns geometry in wkb format (with gpkg header), let's convert it to wkt
    for item in content["geodiff"]:
        schema_table = next(
            (t for t in schema["geodiff_schema"] if t["table"] == item["table"]), None
        )
        if not schema_table:
            # this should not happen if gpkg structure was not changed
            abort(422, "Changes cannot be mapped onto table structure")

        for change in item["changes"]:
            col_index = change["column"]
            change["name"] = schema_table["columns"][col_index]["name"]
            change["type"] = schema_table["columns"][col_index]["type"]

        cols_types = [c["type"] for c in schema_table["columns"]]
        if "geometry" not in cols_types:
            continue

        # patch geom changes from wkb to wkt
        geom_col_idx = cols_types.index("geometry")
        geom_change = next(
            (change for change in item["changes"] if change["column"] == geom_col_idx),
            None,
        )
        if not geom_change:
            continue

        try:
            # we are basically looking for 'old', 'new' attributes of change
            for key in ("old", "new"):
                if key not in geom_change:
                    continue
                gpkg_wkb = base64.b64decode(geom_change[key], validate=True)
                wkt = gpkg_wkb_to_wkt(gpkg_wkb)
                if wkt:
                    geom_change[key] = wkt
        except (binascii.Error, TypeError, ValueError):
            continue  # no base64 encoded value
    return content["geodiff"], 200


@auth_required
def user_workspaces():
    """Get list of workspaces available for session user

    :rtype: Workspace
    """
    workspaces = current_app.ws_handler.list_user_workspaces(current_user.username)
    ctx = {"user": current_user}
    data = UserWorkspaceSchema(many=True, context=ctx).dump(workspaces)
    return data, 200


@auth_required
def get_workspace_by_id(id):
    """Return workspace specified by id

    :param id: workspace id
    :type id: str
    :rtype: WorkspaceSchema
    """
    ws = current_app.ws_handler.get(id)
    if not (ws and ws.is_active):
        abort(404, "Workspace not found")

    if not (
        ws.user_has_permissions(current_user, "read")
        or ws.get_user_role(current_user) == "guest"
    ):
        abort(403, f"You do not have permissions to workspace")

    ctx = {"user": current_user}
    data = UserWorkspaceSchema(context=ctx).dump(ws)
    return data, 200


@auth_required
def get_project_version(project_id: str, version: str):
    """Get project version by its name (e.g. v3)"""
    project = require_project_by_uuid(project_id, ProjectPermissions.Read)
    pv = ProjectVersion.query.filter_by(
        project_id=project.id, name=version
    ).first_or_404()
    data = ProjectVersionSchema(exclude=["files"]).dump(pv)
    return data, 200<|MERGE_RESOLUTION|>--- conflicted
+++ resolved
@@ -74,11 +74,8 @@
     get_project_path,
 )
 from ..celery import send_email_async
-<<<<<<< HEAD
 from .errors import StorageLimitHit
-=======
 from ..utils import format_time_delta
->>>>>>> d8402412
 
 push_triggered = signal("push_triggered")
 project_version_created = signal("project_version_created")
