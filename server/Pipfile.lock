--- conflicted
+++ resolved
@@ -1,11 +1,7 @@
 {
     "_meta": {
         "hash": {
-<<<<<<< HEAD
             "sha256": "270606c3d36d82c2601b7f1b9b35ad43448ad0cd30828a4b2dd40faf0ab06ed2"
-=======
-            "sha256": "589bfc47881a66a9c9e03339807b6773b1bebda1faac97858e1e3d344953f675"
->>>>>>> fae0e300
         },
         "pipfile-spec": 6,
         "requires": {
@@ -22,19 +18,11 @@
     "default": {
         "alembic": {
             "hashes": [
-<<<<<<< HEAD
                 "sha256:1ff0ae32975f4fd96028c39ed9bb3c867fe3af956bd7bb37343b54c9fe7445ef",
                 "sha256:6b8733129a6224a9a711e17c99b08462dbf7cc9670ba8f2e2ae9af860ceb1953"
             ],
             "markers": "python_version >= '3.8'",
             "version": "==1.13.2"
-=======
-                "sha256:2edcc97bed0bd3272611ce3a98d98279e9c209e7186e43e75bbb1b2bdfdbcc43",
-                "sha256:4932c8558bf68f2ee92b9bbcb8218671c627064d5b08939437af6d77dc05e595"
-            ],
-            "markers": "python_version >= '3.8'",
-            "version": "==1.13.1"
->>>>>>> fae0e300
         },
         "amqp": {
             "hashes": [
@@ -54,13 +42,11 @@
         },
         "attrs": {
             "hashes": [
-                "sha256:935dc3b529c262f6cf76e50877d35a4bd3c1de194fd41f47a2b7ae8f19971f30",
-                "sha256:99b87a485a5820b23b879f04c2305b44b951b502fd64be915879d77a7e8fc6f1"
+                "sha256:377b47448cb61fea38533f671fba0d0f8a96fd58facd4dc518e3dac9dbea0905",
+                "sha256:adbdec84af72d38be7628e353a09b6a6790d15cd71819f6e9d7b0faa8a125745"
             ],
             "markers": "python_version >= '3.7'",
-            "version": "==23.2.0"
-<<<<<<< HEAD
-=======
+            "version": "==24.1.0"
         },
         "backports.zoneinfo": {
             "extras": [
@@ -86,7 +72,6 @@
             ],
             "markers": "python_version < '3.9'",
             "version": "==0.2.1"
->>>>>>> fae0e300
         },
         "bcrypt": {
             "hashes": [
@@ -139,19 +124,11 @@
         },
         "certifi": {
             "hashes": [
-<<<<<<< HEAD
                 "sha256:5a1e7645bc0ec61a09e26c36f6106dd4cf40c6db3a1fb6352b0244e7fb057c7b",
                 "sha256:c198e21b1289c2ab85ee4e67bb4b4ef3ead0892059901a8d5b622f24a1101e90"
             ],
             "markers": "python_version >= '3.6'",
             "version": "==2024.7.4"
-=======
-                "sha256:0569859f95fc761b18b45ef421b1290a0f65f147e92a1e5eb3e635f9a5e4e66f",
-                "sha256:dc383c07b76109f368f6106eee2b593b04a011ea4d55f652c6ca24a754d1cdd1"
-            ],
-            "markers": "python_version >= '3.6'",
-            "version": "==2024.2.2"
->>>>>>> fae0e300
         },
         "chardet": {
             "hashes": [
@@ -254,11 +231,7 @@
                 "sha256:fd1abc0d89e30cc4e02e4064dc67fcc51bd941eb395c502aac3ec19fab46b519",
                 "sha256:ff8fa367d09b717b2a17a052544193ad76cd49979c805768879cb63d9ca50561"
             ],
-<<<<<<< HEAD
-            "markers": "python_version >= '3.7'",
-=======
             "markers": "python_full_version >= '3.7.0'",
->>>>>>> fae0e300
             "version": "==3.3.2"
         },
         "click": {
@@ -344,17 +317,10 @@
         },
         "email-validator": {
             "hashes": [
-<<<<<<< HEAD
                 "sha256:561977c2d73ce3611850a06fa56b414621e0c8faa9d66f2611407d87465da631",
                 "sha256:cb690f344c617a714f22e66ae771445a1ceb46821152df8e165c5f9a364582b7"
             ],
             "version": "==2.2.0"
-=======
-                "sha256:200a70680ba08904be6d1eef729205cc0d687634399a5924d842533efb824b84",
-                "sha256:97d882d174e2a65732fb43bfce81a3a834cbc1bde8bf419e30ef5ea976370a05"
-            ],
-            "version": "==2.1.1"
->>>>>>> fae0e300
         },
         "flask": {
             "hashes": [
@@ -548,8 +514,6 @@
             "index": "pypi",
             "version": "==4.12.0"
         },
-<<<<<<< HEAD
-=======
         "importlib-resources": {
             "hashes": [
                 "sha256:50d10f043df931902d4194ea07ec57960f66a80449ff867bfe782b4c486ba78c",
@@ -558,7 +522,6 @@
             "markers": "python_version < '3.9'",
             "version": "==6.4.0"
         },
->>>>>>> fae0e300
         "inflection": {
             "hashes": [
                 "sha256:1a29730d366e996aaacffb2f1f1cb9593dc38e2ddd30c91250c6dde09ea9b417",
@@ -593,19 +556,11 @@
         },
         "jsonschema": {
             "hashes": [
-<<<<<<< HEAD
                 "sha256:d71497fef26351a33265337fa77ffeb82423f3ea21283cd9467bb03999266bc4",
                 "sha256:fbadb6f8b144a8f8cf9f0b89ba94501d143e50411a1278633f56a7acf7fd5566"
             ],
             "markers": "python_version >= '3.8'",
             "version": "==4.23.0"
-=======
-                "sha256:5b22d434a45935119af990552c862e5d6d564e8f6601206b305a61fdf661a2b7",
-                "sha256:ff4cfd6b1367a40e7bc6411caec72effadd3db0bbe5017de188f2d6108335802"
-            ],
-            "markers": "python_version >= '3.8'",
-            "version": "==4.22.0"
->>>>>>> fae0e300
         },
         "jsonschema-specifications": {
             "hashes": [
@@ -699,19 +654,11 @@
         },
         "marshmallow": {
             "hashes": [
-<<<<<<< HEAD
                 "sha256:4f57c5e050a54d66361e826f94fba213eb10b67b2fdb02c3e0343ce207ba1662",
                 "sha256:86ce7fb914aa865001a4b2092c4c2872d13bc347f3d42673272cabfdbad386f1"
             ],
             "markers": "python_version >= '3.8'",
             "version": "==3.21.3"
-=======
-                "sha256:70b54a6282f4704d12c0a41599682c5c5450e843b9ec406308653b47c59648a1",
-                "sha256:82408deadd8b33d56338d2182d455db632c6313aa2af61916672146bb32edc56"
-            ],
-            "markers": "python_version >= '3.8'",
-            "version": "==3.21.2"
->>>>>>> fae0e300
         },
         "marshmallow-sqlalchemy": {
             "hashes": [
@@ -723,19 +670,11 @@
         },
         "packaging": {
             "hashes": [
-<<<<<<< HEAD
                 "sha256:026ed72c8ed3fcce5bf8950572258698927fd1dbda10a5e981cdf0ac37f4f002",
                 "sha256:5b8f2217dbdbd2f7f384c41c628544e6d52f2d0f53c6d0c3ea61aa5d1d7ff124"
             ],
             "markers": "python_version >= '3.8'",
             "version": "==24.1"
-=======
-                "sha256:2ddfb553fdf02fb784c234c7ba6ccc288296ceabec964ad2eae3777778130bc5",
-                "sha256:eb82c5e3e56209074766e6885bb04b8c38a0c015d0a30036ebe7ece34c9989e9"
-            ],
-            "markers": "python_version >= '3.7'",
-            "version": "==24.0"
->>>>>>> fae0e300
         },
         "pathvalidate": {
             "hashes": [
@@ -745,21 +684,21 @@
             "index": "pypi",
             "version": "==2.5.2"
         },
+        "pkgutil-resolve-name": {
+            "hashes": [
+                "sha256:357d6c9e6a755653cfd78893817c0853af365dd51ec97f3d358a819373bbd174",
+                "sha256:ca27cc078d25c5ad71a9de0a7a330146c4e014c2462d9af19c6b828280649c5e"
+            ],
+            "markers": "python_version < '3.9'",
+            "version": "==1.3.10"
+        },
         "prompt-toolkit": {
             "hashes": [
-<<<<<<< HEAD
                 "sha256:0d7bfa67001d5e39d02c224b663abc33687405033a8c422d0d675a5a13361d10",
                 "sha256:1e1b29cb58080b1e69f207c893a1a7bf16d127a5c30c9d17a25a5d77792e5360"
             ],
-            "markers": "python_version >= '3.7'",
+            "markers": "python_full_version >= '3.7.0'",
             "version": "==3.0.47"
-=======
-                "sha256:3527b7af26106cbc65a040bcc84839a3566ec1b051bb0bfe953631e704b0ff7d",
-                "sha256:a11a29cb3bf0a28a387fe5122cdb649816a957cd9261dcedf8c9f1fef33eacf6"
-            ],
-            "markers": "python_full_version >= '3.7.0'",
-            "version": "==3.0.43"
->>>>>>> fae0e300
         },
         "psycogreen": {
             "hashes": [
@@ -878,11 +817,7 @@
                 "sha256:fd1e7e59671fe80e7f46b20c1ac0e7b7f3683b07c05f021dc6d1160575a451c4"
             ],
             "index": "pypi",
-<<<<<<< HEAD
             "version": "==1.0.6"
-=======
-            "version": "==1.0.4"
->>>>>>> fae0e300
         },
         "python-dateutil": {
             "hashes": [
@@ -991,19 +926,11 @@
         },
         "requests": {
             "hashes": [
-<<<<<<< HEAD
                 "sha256:55365417734eb18255590a9ff9eb97e9e1da868d4ccd6402399eaf68af20a760",
                 "sha256:70761cfe03c773ceb22aa2f671b4757976145175cdfca038c02654d061d6dcc6"
             ],
             "markers": "python_version >= '3.8'",
             "version": "==2.32.3"
-=======
-                "sha256:58cd2187c01e70e6e26505bca751777aa9f2ee0b7f4300988b709f44e013003f",
-                "sha256:942c5a758f98d790eaed1a29cb6eefc7ffb0d1cf7af05c3d2791656dbd6ad1e1"
-            ],
-            "markers": "python_version >= '3.7'",
-            "version": "==2.31.0"
->>>>>>> fae0e300
         },
         "requests-toolbelt": {
             "hashes": [
@@ -1023,7 +950,6 @@
         },
         "rpds-py": {
             "hashes": [
-<<<<<<< HEAD
                 "sha256:01227f8b3e6c8961490d869aa65c99653df80d2f0a7fde8c64ebddab2b9b02fd",
                 "sha256:08ce9c95a0b093b7aec75676b356a27879901488abc27e9d029273d280438505",
                 "sha256:0b02dd77a2de6e49078c8937aadabe933ceac04b41c5dde5eca13a69f3cf144e",
@@ -1130,110 +1056,6 @@
             ],
             "markers": "python_version >= '3.8'",
             "version": "==0.19.1"
-=======
-                "sha256:05f3d615099bd9b13ecf2fc9cf2d839ad3f20239c678f461c753e93755d629ee",
-                "sha256:06d218939e1bf2ca50e6b0ec700ffe755e5216a8230ab3e87c059ebb4ea06afc",
-                "sha256:07f2139741e5deb2c5154a7b9629bc5aa48c766b643c1a6750d16f865a82c5fc",
-                "sha256:08d74b184f9ab6289b87b19fe6a6d1a97fbfea84b8a3e745e87a5de3029bf944",
-                "sha256:0abeee75434e2ee2d142d650d1e54ac1f8b01e6e6abdde8ffd6eeac6e9c38e20",
-                "sha256:154bf5c93d79558b44e5b50cc354aa0459e518e83677791e6adb0b039b7aa6a7",
-                "sha256:17c6d2155e2423f7e79e3bb18151c686d40db42d8645e7977442170c360194d4",
-                "sha256:1805d5901779662d599d0e2e4159d8a82c0b05faa86ef9222bf974572286b2b6",
-                "sha256:19ba472b9606c36716062c023afa2484d1e4220548751bda14f725a7de17b4f6",
-                "sha256:19e515b78c3fc1039dd7da0a33c28c3154458f947f4dc198d3c72db2b6b5dc93",
-                "sha256:1d54f74f40b1f7aaa595a02ff42ef38ca654b1469bef7d52867da474243cc633",
-                "sha256:207c82978115baa1fd8d706d720b4a4d2b0913df1c78c85ba73fe6c5804505f0",
-                "sha256:2625f03b105328729f9450c8badda34d5243231eef6535f80064d57035738360",
-                "sha256:27bba383e8c5231cd559affe169ca0b96ec78d39909ffd817f28b166d7ddd4d8",
-                "sha256:2c3caec4ec5cd1d18e5dd6ae5194d24ed12785212a90b37f5f7f06b8bedd7139",
-                "sha256:2cc7c1a47f3a63282ab0f422d90ddac4aa3034e39fc66a559ab93041e6505da7",
-                "sha256:2fc24a329a717f9e2448f8cd1f960f9dac4e45b6224d60734edeb67499bab03a",
-                "sha256:312fe69b4fe1ffbe76520a7676b1e5ac06ddf7826d764cc10265c3b53f96dbe9",
-                "sha256:32b7daaa3e9389db3695964ce8e566e3413b0c43e3394c05e4b243a4cd7bef26",
-                "sha256:338dee44b0cef8b70fd2ef54b4e09bb1b97fc6c3a58fea5db6cc083fd9fc2724",
-                "sha256:352a88dc7892f1da66b6027af06a2e7e5d53fe05924cc2cfc56495b586a10b72",
-                "sha256:35b2b771b13eee8729a5049c976197ff58a27a3829c018a04341bcf1ae409b2b",
-                "sha256:38e14fb4e370885c4ecd734f093a2225ee52dc384b86fa55fe3f74638b2cfb09",
-                "sha256:3c20f05e8e3d4fc76875fc9cb8cf24b90a63f5a1b4c5b9273f0e8225e169b100",
-                "sha256:3dd3cd86e1db5aadd334e011eba4e29d37a104b403e8ca24dcd6703c68ca55b3",
-                "sha256:489bdfe1abd0406eba6b3bb4fdc87c7fa40f1031de073d0cfb744634cc8fa261",
-                "sha256:48c2faaa8adfacefcbfdb5f2e2e7bdad081e5ace8d182e5f4ade971f128e6bb3",
-                "sha256:4a98a1f0552b5f227a3d6422dbd61bc6f30db170939bd87ed14f3c339aa6c7c9",
-                "sha256:4adec039b8e2928983f885c53b7cc4cda8965b62b6596501a0308d2703f8af1b",
-                "sha256:4e0ee01ad8260184db21468a6e1c37afa0529acc12c3a697ee498d3c2c4dcaf3",
-                "sha256:51584acc5916212e1bf45edd17f3a6b05fe0cbb40482d25e619f824dccb679de",
-                "sha256:531796fb842b53f2695e94dc338929e9f9dbf473b64710c28af5a160b2a8927d",
-                "sha256:5463c47c08630007dc0fe99fb480ea4f34a89712410592380425a9b4e1611d8e",
-                "sha256:5c45a639e93a0c5d4b788b2613bd637468edd62f8f95ebc6fcc303d58ab3f0a8",
-                "sha256:6031b25fb1b06327b43d841f33842b383beba399884f8228a6bb3df3088485ff",
-                "sha256:607345bd5912aacc0c5a63d45a1f73fef29e697884f7e861094e443187c02be5",
-                "sha256:618916f5535784960f3ecf8111581f4ad31d347c3de66d02e728de460a46303c",
-                "sha256:636a15acc588f70fda1661234761f9ed9ad79ebed3f2125d44be0862708b666e",
-                "sha256:673fdbbf668dd958eff750e500495ef3f611e2ecc209464f661bc82e9838991e",
-                "sha256:6afd80f6c79893cfc0574956f78a0add8c76e3696f2d6a15bca2c66c415cf2d4",
-                "sha256:6b5ff7e1d63a8281654b5e2896d7f08799378e594f09cf3674e832ecaf396ce8",
-                "sha256:6c4c4c3f878df21faf5fac86eda32671c27889e13570645a9eea0a1abdd50922",
-                "sha256:6cd8098517c64a85e790657e7b1e509b9fe07487fd358e19431cb120f7d96338",
-                "sha256:6d1e42d2735d437e7e80bab4d78eb2e459af48c0a46e686ea35f690b93db792d",
-                "sha256:6e30ac5e329098903262dc5bdd7e2086e0256aa762cc8b744f9e7bf2a427d3f8",
-                "sha256:70a838f7754483bcdc830444952fd89645569e7452e3226de4a613a4c1793fb2",
-                "sha256:720edcb916df872d80f80a1cc5ea9058300b97721efda8651efcd938a9c70a72",
-                "sha256:732672fbc449bab754e0b15356c077cc31566df874964d4801ab14f71951ea80",
-                "sha256:740884bc62a5e2bbb31e584f5d23b32320fd75d79f916f15a788d527a5e83644",
-                "sha256:7700936ef9d006b7ef605dc53aa364da2de5a3aa65516a1f3ce73bf82ecfc7ae",
-                "sha256:7732770412bab81c5a9f6d20aeb60ae943a9b36dcd990d876a773526468e7163",
-                "sha256:7750569d9526199c5b97e5a9f8d96a13300950d910cf04a861d96f4273d5b104",
-                "sha256:7f1944ce16401aad1e3f7d312247b3d5de7981f634dc9dfe90da72b87d37887d",
-                "sha256:81c5196a790032e0fc2464c0b4ab95f8610f96f1f2fa3d4deacce6a79852da60",
-                "sha256:8352f48d511de5f973e4f2f9412736d7dea76c69faa6d36bcf885b50c758ab9a",
-                "sha256:8927638a4d4137a289e41d0fd631551e89fa346d6dbcfc31ad627557d03ceb6d",
-                "sha256:8c7672e9fba7425f79019db9945b16e308ed8bc89348c23d955c8c0540da0a07",
-                "sha256:8d2e182c9ee01135e11e9676e9a62dfad791a7a467738f06726872374a83db49",
-                "sha256:910e71711d1055b2768181efa0a17537b2622afeb0424116619817007f8a2b10",
-                "sha256:942695a206a58d2575033ff1e42b12b2aece98d6003c6bc739fbf33d1773b12f",
-                "sha256:9437ca26784120a279f3137ee080b0e717012c42921eb07861b412340f85bae2",
-                "sha256:967342e045564cef76dfcf1edb700b1e20838d83b1aa02ab313e6a497cf923b8",
-                "sha256:998125738de0158f088aef3cb264a34251908dd2e5d9966774fdab7402edfab7",
-                "sha256:9e6934d70dc50f9f8ea47081ceafdec09245fd9f6032669c3b45705dea096b88",
-                "sha256:a3d456ff2a6a4d2adcdf3c1c960a36f4fd2fec6e3b4902a42a384d17cf4e7a65",
-                "sha256:a7b28c5b066bca9a4eb4e2f2663012debe680f097979d880657f00e1c30875a0",
-                "sha256:a888e8bdb45916234b99da2d859566f1e8a1d2275a801bb8e4a9644e3c7e7909",
-                "sha256:aa3679e751408d75a0b4d8d26d6647b6d9326f5e35c00a7ccd82b78ef64f65f8",
-                "sha256:aaa71ee43a703c321906813bb252f69524f02aa05bf4eec85f0c41d5d62d0f4c",
-                "sha256:b646bf655b135ccf4522ed43d6902af37d3f5dbcf0da66c769a2b3938b9d8184",
-                "sha256:b906b5f58892813e5ba5c6056d6a5ad08f358ba49f046d910ad992196ea61397",
-                "sha256:b9bb1f182a97880f6078283b3505a707057c42bf55d8fca604f70dedfdc0772a",
-                "sha256:bd1105b50ede37461c1d51b9698c4f4be6e13e69a908ab7751e3807985fc0346",
-                "sha256:bf18932d0003c8c4d51a39f244231986ab23ee057d235a12b2684ea26a353590",
-                "sha256:c273e795e7a0f1fddd46e1e3cb8be15634c29ae8ff31c196debb620e1edb9333",
-                "sha256:c69882964516dc143083d3795cb508e806b09fc3800fd0d4cddc1df6c36e76bb",
-                "sha256:c827576e2fa017a081346dce87d532a5310241648eb3700af9a571a6e9fc7e74",
-                "sha256:cbfbea39ba64f5e53ae2915de36f130588bba71245b418060ec3330ebf85678e",
-                "sha256:ce0bb20e3a11bd04461324a6a798af34d503f8d6f1aa3d2aa8901ceaf039176d",
-                "sha256:d0cee71bc618cd93716f3c1bf56653740d2d13ddbd47673efa8bf41435a60daa",
-                "sha256:d21be4770ff4e08698e1e8e0bce06edb6ea0626e7c8f560bc08222880aca6a6f",
-                "sha256:d31dea506d718693b6b2cffc0648a8929bdc51c70a311b2770f09611caa10d53",
-                "sha256:d44607f98caa2961bab4fa3c4309724b185b464cdc3ba6f3d7340bac3ec97cc1",
-                "sha256:d58ad6317d188c43750cb76e9deacf6051d0f884d87dc6518e0280438648a9ac",
-                "sha256:d70129cef4a8d979caa37e7fe957202e7eee8ea02c5e16455bc9808a59c6b2f0",
-                "sha256:d85164315bd68c0806768dc6bb0429c6f95c354f87485ee3593c4f6b14def2bd",
-                "sha256:d960de62227635d2e61068f42a6cb6aae91a7fe00fca0e3aeed17667c8a34611",
-                "sha256:dc48b479d540770c811fbd1eb9ba2bb66951863e448efec2e2c102625328e92f",
-                "sha256:e1735502458621921cee039c47318cb90b51d532c2766593be6207eec53e5c4c",
-                "sha256:e2be6e9dd4111d5b31ba3b74d17da54a8319d8168890fbaea4b9e5c3de630ae5",
-                "sha256:e4c39ad2f512b4041343ea3c7894339e4ca7839ac38ca83d68a832fc8b3748ab",
-                "sha256:ed402d6153c5d519a0faf1bb69898e97fb31613b49da27a84a13935ea9164dfc",
-                "sha256:ee17cd26b97d537af8f33635ef38be873073d516fd425e80559f4585a7b90c43",
-                "sha256:f3027be483868c99b4985fda802a57a67fdf30c5d9a50338d9db646d590198da",
-                "sha256:f5bab211605d91db0e2995a17b5c6ee5edec1270e46223e513eaa20da20076ac",
-                "sha256:f6f8e3fecca256fefc91bb6765a693d96692459d7d4c644660a9fff32e517843",
-                "sha256:f7afbfee1157e0f9376c00bb232e80a60e59ed716e3211a80cb8506550671e6e",
-                "sha256:fa242ac1ff583e4ec7771141606aafc92b361cd90a05c30d93e343a0c2d82a89",
-                "sha256:fab6ce90574645a0d6c58890e9bcaac8d94dff54fb51c69e5522a7358b80ab64"
-            ],
-            "markers": "python_version >= '3.8'",
-            "version": "==0.18.1"
->>>>>>> fae0e300
         },
         "safe": {
             "hashes": [
@@ -1253,19 +1075,11 @@
         },
         "setuptools": {
             "hashes": [
-<<<<<<< HEAD
-                "sha256:032d42ee9fb536e33087fb66cac5f840eb9391ed05637b3f2a76a7c8fb477936",
-                "sha256:33874fdc59b3188304b2e7c80d9029097ea31627180896fb549c578ceb8a0855"
+                "sha256:5a03e1860cf56bb6ef48ce186b0e557fdba433237481a9a625176c2831be15d1",
+                "sha256:8d243eff56d095e5817f796ede6ae32941278f542e0f941867cc05ae52b162ec"
             ],
             "markers": "python_version >= '3'",
-            "version": "==71.1.0"
-=======
-                "sha256:6c1fccdac05a97e598fb0ae3bbed5904ccb317337a51139dcd51453611bbb987",
-                "sha256:c636ac361bc47580504644275c9ad802c50415c7522212252c033bd15f301f32"
-            ],
-            "markers": "python_version >= '3'",
-            "version": "==69.5.1"
->>>>>>> fae0e300
+            "version": "==72.1.0"
         },
         "shapely": {
             "hashes": [
@@ -1371,19 +1185,11 @@
         },
         "typing-extensions": {
             "hashes": [
-<<<<<<< HEAD
                 "sha256:04e5ca0351e0f3f85c6853954072df659d0d13fac324d0072316b67d7794700d",
                 "sha256:1a7ead55c7e559dd4dee8856e3a88b41225abfe1ce8df57b7c13915fe121ffb8"
             ],
             "index": "pypi",
             "version": "==4.12.2"
-=======
-                "sha256:83f085bd5ca59c80295fc2a82ab5dac679cbe02b9f33f7d83af68e241bea51b0",
-                "sha256:c1f94d72897edaf4ce775bb7558d5b79d8126906a14ea5ed1635921406c0387a"
-            ],
-            "markers": "python_version >= '3.8'",
-            "version": "==4.11.0"
->>>>>>> fae0e300
         },
         "typish": {
             "hashes": [
@@ -1431,11 +1237,11 @@
         },
         "wheel": {
             "hashes": [
-                "sha256:465ef92c69fa5c5da2d1cf8ac40559a8c940886afcef87dcf14b9470862f1d85",
-                "sha256:55c570405f142630c6b9f72fe09d9b67cf1477fcf543ae5b8dcb1f5b7377da81"
-            ],
-            "markers": "python_version >= '3.8'",
-            "version": "==0.43.0"
+                "sha256:2376a90c98cc337d18623527a97c31797bd02bad0033d41547043a1cbfbe448f",
+                "sha256:a29c3f2817e95ab89aa4660681ad547c0e9547f20e75b0562fe7723c9a2a9d49"
+            ],
+            "markers": "python_version >= '3.8'",
+            "version": "==0.44.0"
         },
         "wrapt": {
             "hashes": [
@@ -1540,19 +1346,11 @@
         },
         "zipp": {
             "hashes": [
-<<<<<<< HEAD
                 "sha256:bf1dcf6450f873a13e952a29504887c89e6de7506209e5b1bcc3460135d4de19",
                 "sha256:f091755f667055f2d02b32c53771a7a6c8b47e1fdbc4b72a8b9072b3eef8015c"
             ],
             "markers": "python_version >= '3.8'",
             "version": "==3.19.2"
-=======
-                "sha256:206f5a15f2af3dbaee80769fb7dc6f249695e940acca08dfb2a4769fe61e538b",
-                "sha256:2884ed22e7d8961de1c9a05142eb69a247f120291bc0206a00a7642f09b5b715"
-            ],
-            "markers": "python_version >= '3.8'",
-            "version": "==3.18.1"
->>>>>>> fae0e300
         },
         "zope.event": {
             "hashes": [
@@ -1564,7 +1362,6 @@
         },
         "zope.interface": {
             "hashes": [
-<<<<<<< HEAD
                 "sha256:00b5c3e9744dcdc9e84c24ed6646d5cf0cf66551347b310b3ffd70f056535854",
                 "sha256:0e4fa5d34d7973e6b0efa46fe4405090f3b406f64b6290facbb19dcbf642ad6b",
                 "sha256:136cacdde1a2c5e5bc3d0b2a1beed733f97e2dad8c2ad3c2e17116f6590a3827",
@@ -1604,39 +1401,6 @@
             ],
             "markers": "python_version >= '3.7'",
             "version": "==6.4.post2"
-=======
-                "sha256:21732994aa3ca43bbb6b36335c288023428a3c5b7322b637c7b0a03053937578",
-                "sha256:36ee6e507a9fd4f1f0aab8e8dfc801d162e7211c27503cbfb47e1d558941a7fa",
-                "sha256:3945f4fda92c1b6fb0cb6eaaaf72599e5c2c2059654bdc42bc09c6e711c214c8",
-                "sha256:414e6dccdf4a5c96c0c98da68ba040dbf9ba7511b61b34e228f11b0ed90c439d",
-                "sha256:4782e173c2fde4f649c2a9a68082445bc1f2c27f41907de06bf1ba82585847f2",
-                "sha256:4cd56eb9a23767958c9a0654306b9a4a74def485f645b3a7378cc6ab661ef31c",
-                "sha256:502d2c9c4231d022b20225dba5c6c736236ed65e1d7e2f6f402b5aa6a7040ec9",
-                "sha256:57f34b7997f8de7d2db08363eaccd05dad20f106e39efe95bed4fac84af2d022",
-                "sha256:5fbbb290751f5c4ed81e54ae73fe8557c4a85973f5ab019edbb0f746244ecea6",
-                "sha256:604fa920478dfc0c76cdb7c203572400a8317ffcdac288245c408b42b3d9aee9",
-                "sha256:62e6b756663deade5270f67899753437b39d970f9eecd49e19fae3b880310cf0",
-                "sha256:646cd83d24065d074f22f61fe101d20dbf4b729ca7831cc782ec986eb9156f93",
-                "sha256:6494dc0314e782ce4fb0e624b4ce2458f54d074382f50a920c7700c05cbcef28",
-                "sha256:6e4cc017206c1429a6d8fdd8a25c6efc15512065eec0a8d45c350df96a0911ed",
-                "sha256:72faa868fcfde49a29d287dce3c83180322467eecd725dd351098efe96e8d4bb",
-                "sha256:7cda82ab32f984985f09e4ec20a4f9665b26779a1b8e443b34a148de256f2052",
-                "sha256:855b7233fa5d0d1f3be8c14fadf4718dee1c928e1d75f1584bea6ecec6dcc4af",
-                "sha256:86e85eada0eb551950df05d72dc0e892320f14daa78bc434059e834d4b1f9300",
-                "sha256:8e246357f52952ae5fa950d19eda8572594c49e6cb1e5462508e6cec561a37de",
-                "sha256:93f28d84517dcd6c240979bd9b2f262a373832baef856fe663a24b9171d7f04d",
-                "sha256:b0f61ccbc26e08031d0e72b6a0cbf9b4030f035913cb2b39f940aa42eb8e0063",
-                "sha256:b11f2b67ccc990a1522fa8cd3f5d185a068459f944ab2d0e7a1b15d31bcb4af4",
-                "sha256:c04bd4ee4766d285e83c6d8c042663a98efb934389e05ccd643fefb066c88a9d",
-                "sha256:ee1e3ca6c98efe213a96dece89100a8aa52e210ac354861d8039d69bd1d6e5ff",
-                "sha256:f33af86ed460eb28dc9da1de1f3305795271a19c665161c1d973a737596b2081",
-                "sha256:f5092f2712e1fd07579fc3101b18e9c95857c853e836847598bf992c8e672434",
-                "sha256:f78e1eac48c4f4e0168a91cabcd8d1aedb972836df5c8769071fc6173294a0a3",
-                "sha256:fe636b49c333bfc5b0913590e36a2f151167c462fb36d9f4acc66029e45c974b"
-            ],
-            "markers": "python_version >= '3.7'",
-            "version": "==6.4"
->>>>>>> fae0e300
         }
     },
     "develop": {
@@ -1658,27 +1422,19 @@
         },
         "attrs": {
             "hashes": [
-                "sha256:935dc3b529c262f6cf76e50877d35a4bd3c1de194fd41f47a2b7ae8f19971f30",
-                "sha256:99b87a485a5820b23b879f04c2305b44b951b502fd64be915879d77a7e8fc6f1"
+                "sha256:377b47448cb61fea38533f671fba0d0f8a96fd58facd4dc518e3dac9dbea0905",
+                "sha256:adbdec84af72d38be7628e353a09b6a6790d15cd71819f6e9d7b0faa8a125745"
             ],
             "markers": "python_version >= '3.7'",
-            "version": "==23.2.0"
+            "version": "==24.1.0"
         },
         "certifi": {
             "hashes": [
-<<<<<<< HEAD
                 "sha256:5a1e7645bc0ec61a09e26c36f6106dd4cf40c6db3a1fb6352b0244e7fb057c7b",
                 "sha256:c198e21b1289c2ab85ee4e67bb4b4ef3ead0892059901a8d5b622f24a1101e90"
             ],
             "markers": "python_version >= '3.6'",
             "version": "==2024.7.4"
-=======
-                "sha256:0569859f95fc761b18b45ef421b1290a0f65f147e92a1e5eb3e635f9a5e4e66f",
-                "sha256:dc383c07b76109f368f6106eee2b593b04a011ea4d55f652c6ca24a754d1cdd1"
-            ],
-            "markers": "python_version >= '3.6'",
-            "version": "==2024.2.2"
->>>>>>> fae0e300
         },
         "charset-normalizer": {
             "hashes": [
@@ -1773,11 +1529,7 @@
                 "sha256:fd1abc0d89e30cc4e02e4064dc67fcc51bd941eb395c502aac3ec19fab46b519",
                 "sha256:ff8fa367d09b717b2a17a052544193ad76cd49979c805768879cb63d9ca50561"
             ],
-<<<<<<< HEAD
-            "markers": "python_version >= '3.7'",
-=======
             "markers": "python_full_version >= '3.7.0'",
->>>>>>> fae0e300
             "version": "==3.3.2"
         },
         "coverage": {
@@ -1785,119 +1537,81 @@
                 "toml"
             ],
             "hashes": [
-<<<<<<< HEAD
-                "sha256:0086cd4fc71b7d485ac93ca4239c8f75732c2ae3ba83f6be1c9be59d9e2c6382",
-                "sha256:01c322ef2bbe15057bc4bf132b525b7e3f7206f071799eb8aa6ad1940bcf5fb1",
-                "sha256:03cafe82c1b32b770a29fd6de923625ccac3185a54a5e66606da26d105f37dac",
-                "sha256:044a0985a4f25b335882b0966625270a8d9db3d3409ddc49a4eb00b0ef5e8cee",
-                "sha256:07ed352205574aad067482e53dd606926afebcb5590653121063fbf4e2175166",
-                "sha256:0d1b923fc4a40c5832be4f35a5dab0e5ff89cddf83bb4174499e02ea089daf57",
-                "sha256:0e7b27d04131c46e6894f23a4ae186a6a2207209a05df5b6ad4caee6d54a222c",
-                "sha256:1fad32ee9b27350687035cb5fdf9145bc9cf0a094a9577d43e909948ebcfa27b",
-                "sha256:289cc803fa1dc901f84701ac10c9ee873619320f2f9aff38794db4a4a0268d51",
-                "sha256:3c59105f8d58ce500f348c5b56163a4113a440dad6daa2294b5052a10db866da",
-                "sha256:46c3d091059ad0b9c59d1034de74a7f36dcfa7f6d3bde782c49deb42438f2450",
-                "sha256:482855914928c8175735a2a59c8dc5806cf7d8f032e4820d52e845d1f731dca2",
-                "sha256:49c76cdfa13015c4560702574bad67f0e15ca5a2872c6a125f6327ead2b731dd",
-                "sha256:4b03741e70fb811d1a9a1d75355cf391f274ed85847f4b78e35459899f57af4d",
-                "sha256:4bea27c4269234e06f621f3fac3925f56ff34bc14521484b8f66a580aacc2e7d",
-                "sha256:4d5fae0a22dc86259dee66f2cc6c1d3e490c4a1214d7daa2a93d07491c5c04b6",
-                "sha256:543ef9179bc55edfd895154a51792b01c017c87af0ebaae092720152e19e42ca",
-                "sha256:54dece71673b3187c86226c3ca793c5f891f9fc3d8aa183f2e3653da18566169",
-                "sha256:6379688fb4cfa921ae349c76eb1a9ab26b65f32b03d46bb0eed841fd4cb6afb1",
-                "sha256:65fa405b837060db569a61ec368b74688f429b32fa47a8929a7a2f9b47183713",
-                "sha256:6616d1c9bf1e3faea78711ee42a8b972367d82ceae233ec0ac61cc7fec09fa6b",
-                "sha256:6fe885135c8a479d3e37a7aae61cbd3a0fb2deccb4dda3c25f92a49189f766d6",
-                "sha256:7221f9ac9dad9492cecab6f676b3eaf9185141539d5c9689d13fd6b0d7de840c",
-                "sha256:76d5f82213aa78098b9b964ea89de4617e70e0d43e97900c2778a50856dac605",
-                "sha256:7792f0ab20df8071d669d929c75c97fecfa6bcab82c10ee4adb91c7a54055463",
-                "sha256:831b476d79408ab6ccfadaaf199906c833f02fdb32c9ab907b1d4aa0713cfa3b",
-                "sha256:9146579352d7b5f6412735d0f203bbd8d00113a680b66565e205bc605ef81bc6",
-                "sha256:9cc44bf0315268e253bf563f3560e6c004efe38f76db03a1558274a6e04bf5d5",
-                "sha256:a73d18625f6a8a1cbb11eadc1d03929f9510f4131879288e3f7922097a429f63",
-                "sha256:a8659fd33ee9e6ca03950cfdcdf271d645cf681609153f218826dd9805ab585c",
-                "sha256:a94925102c89247530ae1dab7dc02c690942566f22e189cbd53579b0693c0783",
-                "sha256:ad4567d6c334c46046d1c4c20024de2a1c3abc626817ae21ae3da600f5779b44",
-                "sha256:b2e16f4cd2bc4d88ba30ca2d3bbf2f21f00f382cf4e1ce3b1ddc96c634bc48ca",
-                "sha256:bbdf9a72403110a3bdae77948b8011f644571311c2fb35ee15f0f10a8fc082e8",
-                "sha256:beb08e8508e53a568811016e59f3234d29c2583f6b6e28572f0954a6b4f7e03d",
-                "sha256:c4cbe651f3904e28f3a55d6f371203049034b4ddbce65a54527a3f189ca3b390",
-                "sha256:c7b525ab52ce18c57ae232ba6f7010297a87ced82a2383b1afd238849c1ff933",
-                "sha256:ca5d79cfdae420a1d52bf177de4bc2289c321d6c961ae321503b2ca59c17ae67",
-                "sha256:cdab02a0a941af190df8782aafc591ef3ad08824f97850b015c8c6a8b3877b0b",
-                "sha256:d17c6a415d68cfe1091d3296ba5749d3d8696e42c37fca5d4860c5bf7b729f03",
-                "sha256:d39bd10f0ae453554798b125d2f39884290c480f56e8a02ba7a6ed552005243b",
-                "sha256:d4b3cd1ca7cd73d229487fa5caca9e4bc1f0bca96526b922d61053ea751fe791",
-                "sha256:d50a252b23b9b4dfeefc1f663c568a221092cbaded20a05a11665d0dbec9b8fb",
-                "sha256:da8549d17489cd52f85a9829d0e1d91059359b3c54a26f28bec2c5d369524807",
-                "sha256:dcd070b5b585b50e6617e8972f3fbbee786afca71b1936ac06257f7e178f00f6",
-                "sha256:ddaaa91bfc4477d2871442bbf30a125e8fe6b05da8a0015507bfbf4718228ab2",
-                "sha256:df423f351b162a702c053d5dddc0fc0ef9a9e27ea3f449781ace5f906b664428",
-                "sha256:dff044f661f59dace805eedb4a7404c573b6ff0cdba4a524141bc63d7be5c7fd",
-                "sha256:e7e128f85c0b419907d1f38e616c4f1e9f1d1b37a7949f44df9a73d5da5cd53c",
-                "sha256:ed8d1d1821ba5fc88d4a4f45387b65de52382fa3ef1f0115a4f7a20cdfab0e94",
-                "sha256:f2501d60d7497fd55e391f423f965bbe9e650e9ffc3c627d5f0ac516026000b8",
-                "sha256:f7db0b6ae1f96ae41afe626095149ecd1b212b424626175a6633c2999eaad45b"
-            ],
-            "markers": "python_version >= '3.8'",
-            "version": "==7.6.0"
-=======
-                "sha256:0646599e9b139988b63704d704af8e8df7fa4cbc4a1f33df69d97f36cb0a38de",
-                "sha256:0cdcbc320b14c3e5877ee79e649677cb7d89ef588852e9583e6b24c2e5072661",
-                "sha256:0d0a0f5e06881ecedfe6f3dd2f56dcb057b6dbeb3327fd32d4b12854df36bf26",
-                "sha256:1434e088b41594baa71188a17533083eabf5609e8e72f16ce8c186001e6b8c41",
-                "sha256:16db7f26000a07efcf6aea00316f6ac57e7d9a96501e990a36f40c965ec7a95d",
-                "sha256:1cc0fe9b0b3a8364093c53b0b4c0c2dd4bb23acbec4c9240b5f284095ccf7981",
-                "sha256:1fc81d5878cd6274ce971e0a3a18a8803c3fe25457165314271cf78e3aae3aa2",
-                "sha256:2ec92012fefebee89a6b9c79bc39051a6cb3891d562b9270ab10ecfdadbc0c34",
-                "sha256:39afcd3d4339329c5f58de48a52f6e4e50f6578dd6099961cf22228feb25f38f",
-                "sha256:4a7b0ceee8147444347da6a66be737c9d78f3353b0681715b668b72e79203e4a",
-                "sha256:4a9ca3f2fae0088c3c71d743d85404cec8df9be818a005ea065495bedc33da35",
-                "sha256:4bf0655ab60d754491004a5efd7f9cccefcc1081a74c9ef2da4735d6ee4a6223",
-                "sha256:4cc37def103a2725bc672f84bd939a6fe4522310503207aae4d56351644682f1",
-                "sha256:4fc84a37bfd98db31beae3c2748811a3fa72bf2007ff7902f68746d9757f3746",
-                "sha256:5037f8fcc2a95b1f0e80585bd9d1ec31068a9bcb157d9750a172836e98bc7a90",
-                "sha256:54de9ef3a9da981f7af93eafde4ede199e0846cd819eb27c88e2b712aae9708c",
-                "sha256:556cf1a7cbc8028cb60e1ff0be806be2eded2daf8129b8811c63e2b9a6c43bca",
-                "sha256:57e0204b5b745594e5bc14b9b50006da722827f0b8c776949f1135677e88d0b8",
-                "sha256:5a5740d1fb60ddf268a3811bcd353de34eb56dc24e8f52a7f05ee513b2d4f596",
-                "sha256:5c3721c2c9e4c4953a41a26c14f4cef64330392a6d2d675c8b1db3b645e31f0e",
-                "sha256:5fa567e99765fe98f4e7d7394ce623e794d7cabb170f2ca2ac5a4174437e90dd",
-                "sha256:5fd215c0c7d7aab005221608a3c2b46f58c0285a819565887ee0b718c052aa4e",
-                "sha256:6175d1a0559986c6ee3f7fccfc4a90ecd12ba0a383dcc2da30c2b9918d67d8a3",
-                "sha256:61c4bf1ba021817de12b813338c9be9f0ad5b1e781b9b340a6d29fc13e7c1b5e",
-                "sha256:6537e7c10cc47c595828b8a8be04c72144725c383c4702703ff4e42e44577312",
-                "sha256:68f962d9b72ce69ea8621f57551b2fa9c70509af757ee3b8105d4f51b92b41a7",
-                "sha256:7352b9161b33fd0b643ccd1f21f3a3908daaddf414f1c6cb9d3a2fd618bf2572",
-                "sha256:796a79f63eca8814ca3317a1ea443645c9ff0d18b188de470ed7ccd45ae79428",
-                "sha256:79afb6197e2f7f60c4824dd4b2d4c2ec5801ceb6ba9ce5d2c3080e5660d51a4f",
-                "sha256:7a588d39e0925f6a2bff87154752481273cdb1736270642aeb3635cb9b4cad07",
-                "sha256:8748731ad392d736cc9ccac03c9845b13bb07d020a33423fa5b3a36521ac6e4e",
-                "sha256:8fe7502616b67b234482c3ce276ff26f39ffe88adca2acf0261df4b8454668b4",
-                "sha256:9314d5678dcc665330df5b69c1e726a0e49b27df0461c08ca12674bcc19ef136",
-                "sha256:9735317685ba6ec7e3754798c8871c2f49aa5e687cc794a0b1d284b2389d1bd5",
-                "sha256:9981706d300c18d8b220995ad22627647be11a4276721c10911e0e9fa44c83e8",
-                "sha256:9e78295f4144f9dacfed4f92935fbe1780021247c2fabf73a819b17f0ccfff8d",
-                "sha256:b016ea6b959d3b9556cb401c55a37547135a587db0115635a443b2ce8f1c7228",
-                "sha256:b6cf3764c030e5338e7f61f95bd21147963cf6aa16e09d2f74f1fa52013c1206",
-                "sha256:beccf7b8a10b09c4ae543582c1319c6df47d78fd732f854ac68d518ee1fb97fa",
-                "sha256:c0884920835a033b78d1c73b6d3bbcda8161a900f38a488829a83982925f6c2e",
-                "sha256:c3e757949f268364b96ca894b4c342b41dc6f8f8b66c37878aacef5930db61be",
-                "sha256:ca498687ca46a62ae590253fba634a1fe9836bc56f626852fb2720f334c9e4e5",
-                "sha256:d1d0d98d95dd18fe29dc66808e1accf59f037d5716f86a501fc0256455219668",
-                "sha256:d21918e9ef11edf36764b93101e2ae8cc82aa5efdc7c5a4e9c6c35a48496d601",
-                "sha256:d7fed867ee50edf1a0b4a11e8e5d0895150e572af1cd6d315d557758bfa9c057",
-                "sha256:db66fc317a046556a96b453a58eced5024af4582a8dbdc0c23ca4dbc0d5b3146",
-                "sha256:dde0070c40ea8bb3641e811c1cfbf18e265d024deff6de52c5950677a8fb1e0f",
-                "sha256:df4e745a81c110e7446b1cc8131bf986157770fa405fe90e15e850aaf7619bc8",
-                "sha256:e2213def81a50519d7cc56ed643c9e93e0247f5bbe0d1247d15fa520814a7cd7",
-                "sha256:ef48e2707fb320c8f139424a596f5b69955a85b178f15af261bab871873bb987",
-                "sha256:f152cbf5b88aaeb836127d920dd0f5e7edff5a66f10c079157306c4343d86c19",
-                "sha256:fc0b4d8bfeabd25ea75e94632f5b6e047eef8adaed0c2161ada1e922e7f7cece"
-            ],
-            "markers": "python_version >= '3.8'",
-            "version": "==7.5.1"
->>>>>>> fae0e300
+                "sha256:06a737c882bd26d0d6ee7269b20b12f14a8704807a01056c80bb881a4b2ce6ca",
+                "sha256:07e2ca0ad381b91350c0ed49d52699b625aab2b44b65e1b4e02fa9df0e92ad2d",
+                "sha256:0c0420b573964c760df9e9e86d1a9a622d0d27f417e1a949a8a66dd7bcee7bc6",
+                "sha256:0dbde0f4aa9a16fa4d754356a8f2e36296ff4d83994b2c9d8398aa32f222f989",
+                "sha256:1125ca0e5fd475cbbba3bb67ae20bd2c23a98fac4e32412883f9bcbaa81c314c",
+                "sha256:13b0a73a0896988f053e4fbb7de6d93388e6dd292b0d87ee51d106f2c11b465b",
+                "sha256:166811d20dfea725e2e4baa71fffd6c968a958577848d2131f39b60043400223",
+                "sha256:170d444ab405852903b7d04ea9ae9b98f98ab6d7e63e1115e82620807519797f",
+                "sha256:1f4aa8219db826ce6be7099d559f8ec311549bfc4046f7f9fe9b5cea5c581c56",
+                "sha256:225667980479a17db1048cb2bf8bfb39b8e5be8f164b8f6628b64f78a72cf9d3",
+                "sha256:260933720fdcd75340e7dbe9060655aff3af1f0c5d20f46b57f262ab6c86a5e8",
+                "sha256:2bdb062ea438f22d99cba0d7829c2ef0af1d768d1e4a4f528087224c90b132cb",
+                "sha256:2c09f4ce52cb99dd7505cd0fc8e0e37c77b87f46bc9c1eb03fe3bc9991085388",
+                "sha256:3115a95daa9bdba70aea750db7b96b37259a81a709223c8448fa97727d546fe0",
+                "sha256:3e0cadcf6733c09154b461f1ca72d5416635e5e4ec4e536192180d34ec160f8a",
+                "sha256:3f1156e3e8f2872197af3840d8ad307a9dd18e615dc64d9ee41696f287c57ad8",
+                "sha256:4421712dbfc5562150f7554f13dde997a2e932a6b5f352edcce948a815efee6f",
+                "sha256:44df346d5215a8c0e360307d46ffaabe0f5d3502c8a1cefd700b34baf31d411a",
+                "sha256:502753043567491d3ff6d08629270127e0c31d4184c4c8d98f92c26f65019962",
+                "sha256:547f45fa1a93154bd82050a7f3cddbc1a7a4dd2a9bf5cb7d06f4ae29fe94eaf8",
+                "sha256:5621a9175cf9d0b0c84c2ef2b12e9f5f5071357c4d2ea6ca1cf01814f45d2391",
+                "sha256:609b06f178fe8e9f89ef676532760ec0b4deea15e9969bf754b37f7c40326dbc",
+                "sha256:645786266c8f18a931b65bfcefdbf6952dd0dea98feee39bd188607a9d307ed2",
+                "sha256:6878ef48d4227aace338d88c48738a4258213cd7b74fd9a3d4d7582bb1d8a155",
+                "sha256:6a89ecca80709d4076b95f89f308544ec8f7b4727e8a547913a35f16717856cb",
+                "sha256:6db04803b6c7291985a761004e9060b2bca08da6d04f26a7f2294b8623a0c1a0",
+                "sha256:6e2cd258d7d927d09493c8df1ce9174ad01b381d4729a9d8d4e38670ca24774c",
+                "sha256:6e81d7a3e58882450ec4186ca59a3f20a5d4440f25b1cff6f0902ad890e6748a",
+                "sha256:702855feff378050ae4f741045e19a32d57d19f3e0676d589df0575008ea5004",
+                "sha256:78b260de9790fd81e69401c2dc8b17da47c8038176a79092a89cb2b7d945d060",
+                "sha256:7bb65125fcbef8d989fa1dd0e8a060999497629ca5b0efbca209588a73356232",
+                "sha256:7dea0889685db8550f839fa202744652e87c60015029ce3f60e006f8c4462c93",
+                "sha256:8284cf8c0dd272a247bc154eb6c95548722dce90d098c17a883ed36e67cdb129",
+                "sha256:877abb17e6339d96bf08e7a622d05095e72b71f8afd8a9fefc82cf30ed944163",
+                "sha256:8929543a7192c13d177b770008bc4e8119f2e1f881d563fc6b6305d2d0ebe9de",
+                "sha256:8ae539519c4c040c5ffd0632784e21b2f03fc1340752af711f33e5be83a9d6c6",
+                "sha256:8f59d57baca39b32db42b83b2a7ba6f47ad9c394ec2076b084c3f029b7afca23",
+                "sha256:9054a0754de38d9dbd01a46621636689124d666bad1936d76c0341f7d71bf569",
+                "sha256:953510dfb7b12ab69d20135a0662397f077c59b1e6379a768e97c59d852ee51d",
+                "sha256:95cae0efeb032af8458fc27d191f85d1717b1d4e49f7cb226cf526ff28179778",
+                "sha256:9bc572be474cafb617672c43fe989d6e48d3c83af02ce8de73fff1c6bb3c198d",
+                "sha256:9c56863d44bd1c4fe2abb8a4d6f5371d197f1ac0ebdee542f07f35895fc07f36",
+                "sha256:9e0b2df163b8ed01d515807af24f63de04bebcecbd6c3bfeff88385789fdf75a",
+                "sha256:a09ece4a69cf399510c8ab25e0950d9cf2b42f7b3cb0374f95d2e2ff594478a6",
+                "sha256:a1ac0ae2b8bd743b88ed0502544847c3053d7171a3cff9228af618a068ed9c34",
+                "sha256:a318d68e92e80af8b00fa99609796fdbcdfef3629c77c6283566c6f02c6d6704",
+                "sha256:a4acd025ecc06185ba2b801f2de85546e0b8ac787cf9d3b06e7e2a69f925b106",
+                "sha256:a6d3adcf24b624a7b778533480e32434a39ad8fa30c315208f6d3e5542aeb6e9",
+                "sha256:a78d169acd38300060b28d600344a803628c3fd585c912cacc9ea8790fe96862",
+                "sha256:a95324a9de9650a729239daea117df21f4b9868ce32e63f8b650ebe6cef5595b",
+                "sha256:abd5fd0db5f4dc9289408aaf34908072f805ff7792632250dcb36dc591d24255",
+                "sha256:b06079abebbc0e89e6163b8e8f0e16270124c154dc6e4a47b413dd538859af16",
+                "sha256:b43c03669dc4618ec25270b06ecd3ee4fa94c7f9b3c14bae6571ca00ef98b0d3",
+                "sha256:b48f312cca9621272ae49008c7f613337c53fadca647d6384cc129d2996d1133",
+                "sha256:b5d7b556859dd85f3a541db6a4e0167b86e7273e1cdc973e5b175166bb634fdb",
+                "sha256:b9f222de8cded79c49bf184bdbc06630d4c58eec9459b939b4a690c82ed05657",
+                "sha256:c3c02d12f837d9683e5ab2f3d9844dc57655b92c74e286c262e0fc54213c216d",
+                "sha256:c44fee9975f04b33331cb8eb272827111efc8930cfd582e0320613263ca849ca",
+                "sha256:cf4b19715bccd7ee27b6b120e7e9dd56037b9c0681dcc1adc9ba9db3d417fa36",
+                "sha256:d0c212c49b6c10e6951362f7c6df3329f04c2b1c28499563d4035d964ab8e08c",
+                "sha256:d3296782ca4eab572a1a4eca686d8bfb00226300dcefdf43faa25b5242ab8a3e",
+                "sha256:d85f5e9a5f8b73e2350097c3756ef7e785f55bd71205defa0bfdaf96c31616ff",
+                "sha256:da511e6ad4f7323ee5702e6633085fb76c2f893aaf8ce4c51a0ba4fc07580ea7",
+                "sha256:e05882b70b87a18d937ca6768ff33cc3f72847cbc4de4491c8e73880766718e5",
+                "sha256:e61c0abb4c85b095a784ef23fdd4aede7a2628478e7baba7c5e3deba61070a02",
+                "sha256:e6a08c0be454c3b3beb105c0596ebdc2371fab6bb90c0c0297f4e58fd7e1012c",
+                "sha256:e9a6e0eb86070e8ccaedfbd9d38fec54864f3125ab95419970575b42af7541df",
+                "sha256:ed37bd3c3b063412f7620464a9ac1314d33100329f39799255fb8d3027da50d3",
+                "sha256:f1adfc8ac319e1a348af294106bc6a8458a0f1633cc62a1446aebc30c5fa186a",
+                "sha256:f5796e664fe802da4f57a168c85359a8fbf3eab5e55cd4e4569fbacecc903959",
+                "sha256:fc5a77d0c516700ebad189b587de289a20a78324bc54baee03dd486f0855d234",
+                "sha256:fd21f6ae3f08b41004dfb433fa895d858f3f5979e7762d052b12aef444e29afc"
+            ],
+            "markers": "python_version >= '3.8'",
+            "version": "==7.6.1"
         },
         "dill": {
             "hashes": [
@@ -1920,11 +1634,7 @@
                 "sha256:2d91e135bf72d31a410b17c16da610a82cb55f6b0477d1a902134b24a455b8b3",
                 "sha256:b6a85871a79d2e3b22d2d1b94ac2824226a63c6b741c88f7ae975f18b6778374"
             ],
-<<<<<<< HEAD
-            "markers": "python_full_version >= '3.7.0'",
-=======
             "markers": "python_version >= '3.7'",
->>>>>>> fae0e300
             "version": "==2.0.0"
         },
         "isort": {
@@ -1932,11 +1642,7 @@
                 "sha256:48fdfcb9face5d58a4f6dde2e72a1fb8dcaf8ab26f95ab49fab84c2ddefb0109",
                 "sha256:8ca5e72a8d85860d5a3fa69b8745237f2939afe12dbf656afbcb47fe72d947a6"
             ],
-<<<<<<< HEAD
-            "markers": "python_version >= '3.8'",
-=======
             "markers": "python_full_version >= '3.8.0'",
->>>>>>> fae0e300
             "version": "==5.13.2"
         },
         "lazy-object-proxy": {
@@ -1992,19 +1698,11 @@
         },
         "packaging": {
             "hashes": [
-<<<<<<< HEAD
                 "sha256:026ed72c8ed3fcce5bf8950572258698927fd1dbda10a5e981cdf0ac37f4f002",
                 "sha256:5b8f2217dbdbd2f7f384c41c628544e6d52f2d0f53c6d0c3ea61aa5d1d7ff124"
             ],
             "markers": "python_version >= '3.8'",
             "version": "==24.1"
-=======
-                "sha256:2ddfb553fdf02fb784c234c7ba6ccc288296ceabec964ad2eae3777778130bc5",
-                "sha256:eb82c5e3e56209074766e6885bb04b8c38a0c015d0a30036ebe7ece34c9989e9"
-            ],
-            "markers": "python_version >= '3.7'",
-            "version": "==24.0"
->>>>>>> fae0e300
         },
         "platformdirs": {
             "hashes": [
@@ -2079,19 +1777,11 @@
         },
         "requests": {
             "hashes": [
-<<<<<<< HEAD
                 "sha256:55365417734eb18255590a9ff9eb97e9e1da868d4ccd6402399eaf68af20a760",
                 "sha256:70761cfe03c773ceb22aa2f671b4757976145175cdfca038c02654d061d6dcc6"
             ],
             "markers": "python_version >= '3.8'",
             "version": "==2.32.3"
-=======
-                "sha256:58cd2187c01e70e6e26505bca751777aa9f2ee0b7f4300988b709f44e013003f",
-                "sha256:942c5a758f98d790eaed1a29cb6eefc7ffb0d1cf7af05c3d2791656dbd6ad1e1"
-            ],
-            "markers": "python_version >= '3.7'",
-            "version": "==2.31.0"
->>>>>>> fae0e300
         },
         "responses": {
             "hashes": [
@@ -2106,12 +1796,11 @@
                 "sha256:939de3e7a6161af0c887ef91b7d41a53e7c5a1ca976325f429cb46ea9bc30ecc",
                 "sha256:de526c12914f0c550d15924c62d72abc48d6fe7364aa87328337a31007fe8a4f"
             ],
-            "markers": "python_full_version >= '3.7.0'",
+            "markers": "python_version < '3.11'",
             "version": "==2.0.1"
         },
         "tomlkit": {
             "hashes": [
-<<<<<<< HEAD
                 "sha256:08ad192699734149f5b97b45f1f18dad7eb1b6d16bc72ad0c2335772650d7b72",
                 "sha256:7075d3042d03b80f603482d69bf0c8f345c2b30e41699fd8883227f89972b264"
             ],
@@ -2125,21 +1814,6 @@
             ],
             "index": "pypi",
             "version": "==4.12.2"
-=======
-                "sha256:af914f5a9c59ed9d0762c7b64d3b5d5df007448eb9cd2edc8a46b1eafead172f",
-                "sha256:eef34fba39834d4d6b73c9ba7f3e4d1c417a4e56f89a7e96e090dd0d24b8fb3c"
-            ],
-            "markers": "python_version >= '3.7'",
-            "version": "==0.12.5"
-        },
-        "typing-extensions": {
-            "hashes": [
-                "sha256:83f085bd5ca59c80295fc2a82ab5dac679cbe02b9f33f7d83af68e241bea51b0",
-                "sha256:c1f94d72897edaf4ce775bb7558d5b79d8126906a14ea5ed1635921406c0387a"
-            ],
-            "markers": "python_version >= '3.8'",
-            "version": "==4.11.0"
->>>>>>> fae0e300
         },
         "urllib3": {
             "hashes": [
