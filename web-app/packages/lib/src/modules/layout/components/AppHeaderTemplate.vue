--- conflicted
+++ resolved
@@ -43,11 +43,7 @@
           plain
           aria-haspopup="true"
           aria-controls="app-header-profile"
-<<<<<<< HEAD
           data-cy="app-header-profile-btn"
-          class="text-color p-0"
-=======
->>>>>>> d1ac0fe5
           @click="toggleMenu"
           class="p-2 shadow-none"
         >
