<!--
Copyright (C) Lutra Consulting Limited

SPDX-License-Identifier: AGPL-3.0-only OR LicenseRef-MerginMaps-Commercial
-->

<template>
  <page-view
    :style="`padding-left: ${
      drawer ? 280 : 20
    }px; overflow-y: auto; padding-right:20px; margin-right: 0px;`"
  >
    <v-layout class="column fill-height main-content">
      <v-container>
        <slot name="usageInfo" />
        <v-row v-if="projectsCount === 0 && canCreateProject">
          <v-card outlined class="bubble mt-3">
            <h3>Welcome {{ loggedUser.username }}, are you ready to start?</h3>
            <p>
              First create new project, add people to it or explore public
              project for more inspiration
            </p>
            <v-btn color="orange" @click="newProjectDialog(loggedUser.email)"
              ><span style="color: white">New project</span>
            </v-btn>
          </v-card>
        </v-row>
        <v-row>
          <v-col class="pa-0">
            <v-card class="bubble mt-3" outlined>
              <h3>Download Mergin Maps Input app</h3>
              <p>
                Capture geo-info easily through your mobile/tablet with the
                Mergin Maps Input app. Designed to be compatible with all mobile
                devices - even those with small screens.
              </p>
              <v-row>
                <v-col cols="7" md="3" sm="3">
                  <div class="store-button">
                    <a
                      href="https://play.google.com/store/apps/details?id=uk.co.lutraconsulting&utm_source=mergin-website&utm_medium=banner&utm_campaign=input"
                      target="_blank"
                    >
                      <img
                        alt="Get it on Google Play"
                        src="https://play.google.com/intl/en_us/badges/images/generic/en_badge_web_generic.png"
                        height="70px"
                      />
                    </a>
                  </div>
                </v-col>
                <v-col cols="7" md="3" sm="3">
                  <div class="store-button app-store-button">
                    <a
                      href="https://apps.apple.com/us/app/input/id1478603559?ls=1&utm_source=mergin-website&utm_medium=banner&utm_campaign=input"
                      target="_blank"
                    >
                      <img
                        alt="Get it on Apple store"
                        src="@/assets/App_Store.svg"
                        height="48px"
                      />
                    </a>
                  </div>
                </v-col>
                <v-col cols="7" md="3" sm="3">
                  <div class="store-button huawei-store-button">
                    <a
                      href="https://appgallery.huawei.com/app/C104422773"
                      target="_blank"
                    >
                      <img
                        alt="Explore it on AppGallery"
                        src="@/assets/huawei.svg"
                        height="48px"
                      />
                    </a>
                  </div>
                </v-col>
              </v-row>
            </v-card>
          </v-col>
        </v-row>
        <slot name="content"></slot>
      </v-container>
    </v-layout>
  </page-view>
</template>

<script lang="ts">
<<<<<<< HEAD
import { mapActions, mapState } from 'pinia'
import { defineComponent } from 'vue'
=======
import Vue from 'vue'
import { mapState } from 'vuex'
>>>>>>> b27913ad

import { useDialogStore } from '@/modules'
import PageView from '@/modules/layout/components/PageView.vue'
import { useLayoutStore } from '@/modules/layout/store'
import ProjectForm from '@/modules/project/components/ProjectForm.vue'
import { useProjectStore } from '@/modules/project/store'
import { useUserStore } from '@/modules/user/store'

export default defineComponent({
  name: 'DashboardViewTemplate',
  components: {
    PageView
  },
  props: {
    canCreateProject: {
      type: Boolean,
      default: false
    }
  },
  computed: {
    ...mapState(useLayoutStore, ['drawer']),
    ...mapState(useUserStore, ['loggedUser']),
    ...mapState(useProjectStore, ['projectsCount'])
  },
  methods: {
<<<<<<< HEAD
    ...mapActions(useDialogStore, ['show']),
    ...mapActions(useProjectStore, {
      fetchAccessRequests: 'fetchAccessRequests'
    }),

=======
>>>>>>> b27913ad
    newProjectDialog() {
      const dialog = { maxWidth: 500, persistent: true }
      this.show({
        component: ProjectForm,
        params: {
          dialog
        }
      })
    }
  }
})
</script>

<style scoped lang="scss">
@use '@/sass/dashboard';

.v-navigation-drawer {
  -webkit-overflow-scrolling: touch;
  display: -webkit-box;
  display: -ms-flexbox;
  display: flex;
  -webkit-box-orient: vertical;
  -webkit-box-direction: normal;
  -ms-flex-direction: column;
  flex-direction: column;
  left: 0;
  max-width: 100%;
  overflow: hidden;
  pointer-events: auto;
  top: 0;
  -webkit-transition-duration: 0.2s;
  transition-duration: 0.2s;
  -webkit-transition-timing-function: cubic-bezier(0.4, 0, 0.2, 1);
  transition-timing-function: cubic-bezier(0.4, 0, 0.2, 1);
  will-change: transform;
  -webkit-transition-property: width, -webkit-transform;
  transition-property: width, -webkit-transform;
  transition-property: transform, width;
  transition-property: transform, width, -webkit-transform;
}

.store-button {
  text-align: center;
}

.app-store-button {
  padding-top: 11px;
}

.huawei-store-button {
  padding-top: 10px;
}

@media only screen and (max-width: 599px) {
  .store-button {
    text-align: left;
  }

  .app-store-button {
    padding-left: 12px;
    padding-top: 0;
  }
  .huawei-store-button {
    padding-left: 12px;
    padding-top: 0;
  }
}

@media only screen and (min-width: 600px) and (max-width: 960px) {
  .app-store-button {
    margin-left: 25%;
  }
  .huawei-store-button {
    margin-left: 35%;
  }
}
</style><|MERGE_RESOLUTION|>--- conflicted
+++ resolved
@@ -20,7 +20,7 @@
               First create new project, add people to it or explore public
               project for more inspiration
             </p>
-            <v-btn color="orange" @click="newProjectDialog(loggedUser.email)"
+            <v-btn color="orange" @click="newProjectDialog"
               ><span style="color: white">New project</span>
             </v-btn>
           </v-card>
@@ -88,13 +88,8 @@
 </template>
 
 <script lang="ts">
-<<<<<<< HEAD
 import { mapActions, mapState } from 'pinia'
 import { defineComponent } from 'vue'
-=======
-import Vue from 'vue'
-import { mapState } from 'vuex'
->>>>>>> b27913ad
 
 import { useDialogStore } from '@/modules'
 import PageView from '@/modules/layout/components/PageView.vue'
@@ -120,14 +115,8 @@
     ...mapState(useProjectStore, ['projectsCount'])
   },
   methods: {
-<<<<<<< HEAD
     ...mapActions(useDialogStore, ['show']),
-    ...mapActions(useProjectStore, {
-      fetchAccessRequests: 'fetchAccessRequests'
-    }),
 
-=======
->>>>>>> b27913ad
     newProjectDialog() {
       const dialog = { maxWidth: 500, persistent: true }
       this.show({
