<!--
Copyright (C) Lutra Consulting Limited

SPDX-License-Identifier: AGPL-3.0-only OR LicenseRef-MerginMaps-Commercial
-->

<template>
  <div class="flex flex-column pb-4 row-gap-1">
    <span class="p-input-filled">
      <label class="text-xs" for="oldPassowrd">Old password</label>
      <PPassword
        id="oldPassowrd"
        v-model="oldPassword"
<<<<<<< HEAD
        data-cy="user-change-password-old"
        :class="['w-full my-1', errors.old_password ? 'p-invalid' : '']"
=======
        cy-data="user-change-password-old"
        :class="['my-1', errors.old_password ? 'p-invalid' : '']"
>>>>>>> d1ac0fe5
        toggleMask
        :feedback="false"
        aria-describedby="old-password-error"
        placeholder="Please enter your password"
      />
      <span class="p-error text-xs" id="old-password-error">{{
        errors.old_password?.[0] || '&nbsp;'
      }}</span>
    </span>

    <span class="p-input-filled">
      <app-password-tooltip for="newPassword"
        ><template #label>New password</template>
      </app-password-tooltip>

      <PPassword
        id="newPassword"
        v-model="password"
<<<<<<< HEAD
        :class="['w-full my-1', errors.password ? 'p-invalid' : '']"
        data-cy="user-change-password-new"
=======
        :class="['my-1', errors.password ? 'p-invalid' : '']"
        cy-data="user-change-password-new"
>>>>>>> d1ac0fe5
        aria-describedby="password-error"
        toggleMask
        :feedback="false"
        placeholder="Please enter your new password"
      />
      <span class="p-error text-xs" id="password-error">{{
        errors.password?.[0] || '&nbsp;'
      }}</span>
    </span>

    <span class="p-input-filled">
      <app-password-tooltip for="confirm">
        <template #label>Confirm password</template>
      </app-password-tooltip>

      <PPassword
        id="confirm"
        v-model="confirm"
<<<<<<< HEAD
        :class="['w-full my-1', errors.confirm ? 'p-invalid' : '']"
        data-cy="user-change-password-confirm"
=======
        :class="['my-1', errors.confirm ? 'p-invalid' : '']"
        cy-data="user-change-password-confirm"
>>>>>>> d1ac0fe5
        aria-describedby="confirm-password-error"
        toggleMask
        :feedback="false"
        placeholder="Please enter your new password"
      />

      <span class="p-error text-xs" id="confirm-password-error">{{
        errors.confirm?.[0] || '&nbsp;'
      }}</span>
    </span>

    <!-- Footer -->
    <div
      class="w-full flex flex-column lg:flex-row justify-content-between align-items-center mt-4"
    >
      <PButton
        severity="secondary"
        @click="close"
        class="flex w-12 mb-2 lg:mb-0 lg:mr-2 lg:w-6 justify-content-center"
        data-cy="user-change-password-close-btn"
        >Cancel</PButton
      >

      <PButton
        :disabled="!password || !oldPassword || !confirm"
        @click="changePassword"
        class="flex w-12 lg:w-6 justify-content-center"
        data-cy="user-change-password-change-btn"
      >
        Save changes
      </PButton>
    </div>
  </div>
</template>

<script lang="ts">
import { mapActions, mapState } from 'pinia'
import { defineComponent } from 'vue'

import AppPasswordTooltip from '@/common/components/AppPasswordTooltip.vue'
import { waitCursor } from '@/common/html_utils'
import { useDialogStore } from '@/modules/dialog/store'
import { useFormStore } from '@/modules/form/store'
import { useUserStore } from '@/modules/user/store'

export default defineComponent({
  data() {
    return {
      oldPassword: '',
      password: '',
      confirm: '',
      passwordVisible: false
    }
  },
  computed: {
    ...mapState(useFormStore, ['getErrorByComponentId']),
    errors() {
      return this.getErrorByComponentId(this.merginComponentUuid) ?? {}
    }
  },
  beforeDestroy() {
    this.clearErrors({
      componentId: this.merginComponentUuid,
      keepNotification: true
    })
  },
  methods: {
    ...mapActions(useFormStore, ['clearErrors']),
    ...mapActions(useDialogStore, ['close']),
    ...mapActions(useUserStore, {
      changePasswordAction: 'changePassword'
    }),
    changePassword() {
      this.clearErrors({ componentId: this.merginComponentUuid })
      const data = {
        old_password: this.oldPassword,
        password: this.password,
        confirm: this.confirm
      }
      waitCursor(true)
      this.changePasswordAction({ data, componentId: this.merginComponentUuid })
    }
  },
  components: { AppPasswordTooltip }
})
</script><|MERGE_RESOLUTION|>--- conflicted
+++ resolved
@@ -11,13 +11,8 @@
       <PPassword
         id="oldPassowrd"
         v-model="oldPassword"
-<<<<<<< HEAD
         data-cy="user-change-password-old"
-        :class="['w-full my-1', errors.old_password ? 'p-invalid' : '']"
-=======
-        cy-data="user-change-password-old"
         :class="['my-1', errors.old_password ? 'p-invalid' : '']"
->>>>>>> d1ac0fe5
         toggleMask
         :feedback="false"
         aria-describedby="old-password-error"
@@ -36,13 +31,8 @@
       <PPassword
         id="newPassword"
         v-model="password"
-<<<<<<< HEAD
-        :class="['w-full my-1', errors.password ? 'p-invalid' : '']"
+        :class="['my-1', errors.password ? 'p-invalid' : '']"
         data-cy="user-change-password-new"
-=======
-        :class="['my-1', errors.password ? 'p-invalid' : '']"
-        cy-data="user-change-password-new"
->>>>>>> d1ac0fe5
         aria-describedby="password-error"
         toggleMask
         :feedback="false"
@@ -61,13 +51,8 @@
       <PPassword
         id="confirm"
         v-model="confirm"
-<<<<<<< HEAD
-        :class="['w-full my-1', errors.confirm ? 'p-invalid' : '']"
+        :class="['my-1', errors.confirm ? 'p-invalid' : '']"
         data-cy="user-change-password-confirm"
-=======
-        :class="['my-1', errors.confirm ? 'p-invalid' : '']"
-        cy-data="user-change-password-confirm"
->>>>>>> d1ac0fe5
         aria-describedby="confirm-password-error"
         toggleMask
         :feedback="false"
