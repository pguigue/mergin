--- conflicted
+++ resolved
@@ -371,18 +371,14 @@
   id: number
   usernaname: string
   email: string
-<<<<<<< HEAD
-  username: string
-  project_permission: ProjectRoleName
-  name: string
+  workspace_role: WorkspaceRoleName
+  project_role: ProjectRoleName
 }
 
 export interface ProjectCollaborators {
   id: number
   email: string
   username: string
-=======
->>>>>>> 13e68b41
   workspace_role: WorkspaceRoleName
   project_role: ProjectRoleName
 }