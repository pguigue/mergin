--- conflicted
+++ resolved
@@ -345,13 +345,9 @@
         })
     },
     leaveDialog() {
-<<<<<<< HEAD
-      const projPath = `${this.namespace}/${this.projectName}`
-=======
       const projPath = this.showNamespace
         ? `${this.namespace}/${this.projectName}`
         : this.projectName
->>>>>>> 2f2a7b94
       const props: ConfirmDialogProps = {
         text: `Are you sure to leave the project ${projPath}?`,
         description: 'You will not have access to it anymore.',
