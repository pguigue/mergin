--- conflicted
+++ resolved
@@ -25,16 +25,10 @@
   ProjectAccessDetail,
   ProjectAccess,
   ProjectVersionFileChange,
-<<<<<<< HEAD
-  UpdateProjectPayload,
-  UpdatePublicFlagParams,
-  ProjectCollaborators
-=======
   UpdateProjectCollaboratorPayload,
   UpdatePublicFlagParams,
   ProjectCollaborator,
   AddProjectCollaboratorPayload
->>>>>>> 13e68b41
 } from '@/modules/project/types'
 
 export const ProjectApi = {
