<!--
Copyright (C) Lutra Consulting Limited

SPDX-License-Identifier: AGPL-3.0-only OR LicenseRef-MerginMaps-Commercial
-->

<template>
<<<<<<< HEAD
  <div>
    <v-data-table
      :headers="header"
      :items="accessRequestsData"
      ref="table"
      no-data-text="No access requests"
      color="primary"
      :footer-props="{ 'items-per-page-options': [10, 25, 50] }"
      :hide-default-footer="accessRequestsData.length <= 10"
      :options="options"
    >
      <template #item.expire="{ value }">
        <v-tooltip bottom>
          <template v-slot:activator="{ on }">
            <span v-on="on">{{ $filters.remainingtime(value) }}</span>
          </template>
          <span>{{ $filters.datetime(value) }}</span>
        </v-tooltip>
      </template>
      <template #item.permission="{ item }">
        <v-select
          :items="['read', 'write', 'owner']"
          v-model="permissions[item.id]"
          return-object
          :disabled="!showAccept"
        >
        </v-select>
      </template>
      <template #item.buttons="{ item }">
        <div class="justify-center">
          <div style="text-align: end">
            <v-tooltip bottom v-if="showAccept">
              <template v-slot:activator="{ on }">
                <span v-on="on">
                  <v-chip
                    :disabled="expired(item.expire)"
                    @click="acceptRequest(item)"
                    elevation="0"
                    color="green"
                    class="white--text"
                    :value="permissions[item.id]"
                  >
                    accept
                  </v-chip>
                </span>
              </template>
              <span>Accept request</span>
            </v-tooltip>
            <v-tooltip bottom>
              <template v-slot:activator="{ on }">
                <span v-on="on">
                  <v-chip
                    @click="cancelRequest(item)"
                    elevation="0"
                    color="red"
                    class="white--text"
                  >
                    cancel
                  </v-chip>
                </span>
              </template>
              <span>Cancel request</span>
            </v-tooltip>
          </div>
        </div>
      </template>
    </v-data-table>
    <button
      ref="hidden-btn"
      id="accept-request-access-btn"
      style="visibility: hidden"
    />
  </div>
</template>

<script lang="ts">
import { defineComponent } from 'vue'
import { mapActions, mapState } from 'vuex'
=======
  <project-access-request-table-template
    :namespace="namespace"
    @accept-access-request-error="onAcceptAccessRequestError"
  />
</template>

<script lang="ts">
import { AxiosError } from 'axios'
import Vue from 'vue'
import { mapActions } from 'vuex'
import ProjectAccessRequestTableTemplate from './ProjectAccessRequestTableTemplate.vue'
>>>>>>> 0c981c50

export default defineComponent({
  name: 'ProjectAccessRequestTable',
  components: { ProjectAccessRequestTableTemplate },
  props: {
    namespace: {
      type: String,
      default: null
    }
  },
  methods: {
    ...mapActions('notificationModule', ['error']),

    // TODO: Add more handlers from template, add more emits from template
    async onAcceptAccessRequestError(err: AxiosError) {
      const msg = err.response
        ? err.response.data?.detail
        : 'Failed to accept access request'
      this.error({ text: msg })
    }
  }
})
</script>

<<<<<<< HEAD
<style lang="scss" scoped>
.v-data-table {
  td {
    text-align: left;

    &.flags {
      .v-icon {
        margin: 0 1px;
        cursor: default;
      }
    }
  }

  a {
    text-decoration: none;
  }

  .v-chip {
    margin: 0;
    margin-right: 0.5em;
    height: 1.6em;

    :deep(.v-chip__content) {
      cursor: pointer;
      padding: 0 0.5em;
      font-size: 85%;
    }
  }
}
</style>
=======
<style lang="scss" scoped></style>
>>>>>>> 0c981c50
<|MERGE_RESOLUTION|>--- conflicted
+++ resolved
@@ -5,86 +5,6 @@
 -->
 
 <template>
-<<<<<<< HEAD
-  <div>
-    <v-data-table
-      :headers="header"
-      :items="accessRequestsData"
-      ref="table"
-      no-data-text="No access requests"
-      color="primary"
-      :footer-props="{ 'items-per-page-options': [10, 25, 50] }"
-      :hide-default-footer="accessRequestsData.length <= 10"
-      :options="options"
-    >
-      <template #item.expire="{ value }">
-        <v-tooltip bottom>
-          <template v-slot:activator="{ on }">
-            <span v-on="on">{{ $filters.remainingtime(value) }}</span>
-          </template>
-          <span>{{ $filters.datetime(value) }}</span>
-        </v-tooltip>
-      </template>
-      <template #item.permission="{ item }">
-        <v-select
-          :items="['read', 'write', 'owner']"
-          v-model="permissions[item.id]"
-          return-object
-          :disabled="!showAccept"
-        >
-        </v-select>
-      </template>
-      <template #item.buttons="{ item }">
-        <div class="justify-center">
-          <div style="text-align: end">
-            <v-tooltip bottom v-if="showAccept">
-              <template v-slot:activator="{ on }">
-                <span v-on="on">
-                  <v-chip
-                    :disabled="expired(item.expire)"
-                    @click="acceptRequest(item)"
-                    elevation="0"
-                    color="green"
-                    class="white--text"
-                    :value="permissions[item.id]"
-                  >
-                    accept
-                  </v-chip>
-                </span>
-              </template>
-              <span>Accept request</span>
-            </v-tooltip>
-            <v-tooltip bottom>
-              <template v-slot:activator="{ on }">
-                <span v-on="on">
-                  <v-chip
-                    @click="cancelRequest(item)"
-                    elevation="0"
-                    color="red"
-                    class="white--text"
-                  >
-                    cancel
-                  </v-chip>
-                </span>
-              </template>
-              <span>Cancel request</span>
-            </v-tooltip>
-          </div>
-        </div>
-      </template>
-    </v-data-table>
-    <button
-      ref="hidden-btn"
-      id="accept-request-access-btn"
-      style="visibility: hidden"
-    />
-  </div>
-</template>
-
-<script lang="ts">
-import { defineComponent } from 'vue'
-import { mapActions, mapState } from 'vuex'
-=======
   <project-access-request-table-template
     :namespace="namespace"
     @accept-access-request-error="onAcceptAccessRequestError"
@@ -93,10 +13,9 @@
 
 <script lang="ts">
 import { AxiosError } from 'axios'
-import Vue from 'vue'
+import { defineComponent } from 'vue'
 import { mapActions } from 'vuex'
 import ProjectAccessRequestTableTemplate from './ProjectAccessRequestTableTemplate.vue'
->>>>>>> 0c981c50
 
 export default defineComponent({
   name: 'ProjectAccessRequestTable',
@@ -121,37 +40,4 @@
 })
 </script>
 
-<<<<<<< HEAD
-<style lang="scss" scoped>
-.v-data-table {
-  td {
-    text-align: left;
-
-    &.flags {
-      .v-icon {
-        margin: 0 1px;
-        cursor: default;
-      }
-    }
-  }
-
-  a {
-    text-decoration: none;
-  }
-
-  .v-chip {
-    margin: 0;
-    margin-right: 0.5em;
-    height: 1.6em;
-
-    :deep(.v-chip__content) {
-      cursor: pointer;
-      padding: 0 0.5em;
-      font-size: 85%;
-    }
-  }
-}
-</style>
-=======
-<style lang="scss" scoped></style>
->>>>>>> 0c981c50
+<style lang="scss" scoped></style>