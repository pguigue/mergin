--- conflicted
+++ resolved
@@ -73,12 +73,6 @@
                       :options="permissionStates"
                       :model-value="actualPermissions(item)"
                       @update:model-value="(e) => valueChanged(item, e)"
-<<<<<<< HEAD
-                      :disabled="!isProjectOwner"
-                      class="w-6 lg:w-full"
-                    />
-                    <template v-else>{{ item[col.value] }}</template>
-=======
                       :disabled="item.user.id === loggedUser.id"
                       class="w-6 lg:w-full"
                     />
@@ -92,7 +86,6 @@
                         >(me)</span
                       ></template
                     >
->>>>>>> 2f2a7b94
                   </span>
                 </div>
                 <!-- actions -->
@@ -122,11 +115,7 @@
         </PDataView>
       </AppSection>
     </AppContainer>
-<<<<<<< HEAD
-    <AppContainer v-if="$slots.banner">Hej<slot name="banner" /></AppContainer>
-=======
     <AppContainer v-if="$slots.banner"><slot name="banner" /></AppContainer>
->>>>>>> 2f2a7b94
   </div>
 </template>
 
@@ -168,7 +157,6 @@
       isLoading: false,
       users: [],
       columns: [
-<<<<<<< HEAD
         {
           text: 'Email address',
           value: 'email',
@@ -181,20 +169,6 @@
           cols: 5
         },
         {
-=======
-        {
-          text: 'Email address',
-          value: 'email',
-          textClass: 'font-semibold',
-          cols: 5
-        },
-        {
-          text: 'Username',
-          value: 'username',
-          cols: 5
-        },
-        {
->>>>>>> 2f2a7b94
           text: 'Project permissions',
           value: 'permissions',
           cols: 2
