/* Customizations to the designer theme should be defined here */
/** CSS reset */
h1,
h2,
h3,
h4,
h5,
h6 {
  color: $primaryDarkColor;
  font-weight: 600;
  margin: 0;
  overflow-wrap: break-word;
  min-width: 0;
  text-wrap: balance;
}
<<<<<<< HEAD
body, p, dd {
=======
body, p, dd, dl {
>>>>>>> a4c5384b
  margin: 0
}
p, span, dl, li {
  overflow-wrap: break-word;
  text-wrap: pretty;
}
dd {
  overflow-wrap: anywhere;
}
a {
  text-decoration: inherit;
  color: inherit;
}
/** In browsers is hardcoded min width for inputs... */
input, textarea {
  min-width: 0;
}

<<<<<<< HEAD
label {
  font-size: 0.75rem !important;
  line-height: 2;
}

.p-float-label label {
  font-size: inherit;
  line-height: inherit;
=======
img {
  max-width: 100%;
>>>>>>> a4c5384b
}

/** Primevue overrides */

// Customization of infinite border of tabs using classes instead pt because, we want to have access to variables
.p-tabview-nav-content {
  border: $tabviewNavBorder;
  border-width: $tabviewNavBorderWidth;
}

.p-dataview-content div {
  word-break: break-word;
}

// Proper align of floating label for inputs (e.g. ProjectForm)
.p-float-label {
  padding-bottom: 0.25rem;
}

.text-color-forest {
  color: $primaryDarkColor;
}

// When focusing, there is not layout shift with box shadow (border width have to be 2px)
.p-inputtext:enabled:focus {
  box-shadow: inset 0 0 0 1px $primaryDarkColor;
}
.p-autocomplete {
  &:not(.p-disabled).p-focus {
    .p-autocomplete-multiple-container {
      box-shadow: inset 0 0 0 1px $primaryDarkColor;
    }
  }
}
.p-chips {
  &:not(.p-disabled).p-focus {
    .p-chips-multiple-container {
      box-shadow: inset 0 0 0 1px $primaryDarkColor;
    }
  }
}

.p-tooltip {
  ul {
    padding-left: .5rem;
  }

  .p-tooltip-text {
    white-space: normal;
  }
}


// Custom semantic  classes

.text-color-medium-green {
  color: map-get($colors, 'medium-green');
}

.overflow-wrap-anywhere {
  overflow-wrap: anywhere;
}

// Color of error messages in inputs ...
.p-error {
  color: map-get($map: $colors, $key: grape);
  font-weight: 600;
}<|MERGE_RESOLUTION|>--- conflicted
+++ resolved
@@ -13,11 +13,7 @@
   min-width: 0;
   text-wrap: balance;
 }
-<<<<<<< HEAD
-body, p, dd {
-=======
 body, p, dd, dl {
->>>>>>> a4c5384b
   margin: 0
 }
 p, span, dl, li {
@@ -36,7 +32,6 @@
   min-width: 0;
 }
 
-<<<<<<< HEAD
 label {
   font-size: 0.75rem !important;
   line-height: 2;
@@ -45,10 +40,10 @@
 .p-float-label label {
   font-size: inherit;
   line-height: inherit;
-=======
+}
+
 img {
   max-width: 100%;
->>>>>>> a4c5384b
 }
 
 /** Primevue overrides */
